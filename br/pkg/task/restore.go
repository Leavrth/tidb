--- conflicted
+++ resolved
@@ -913,16 +913,15 @@
 		ctx = opentracing.ContextWithSpan(ctx, span1)
 	}
 
-<<<<<<< HEAD
+	// check if this is part of the PiTR operation
+	isPiTR, err := cfg.isPiTR()
+	if err != nil {
+		return errors.Trace(err)
+	}
+
 	if cfg.LoadSysTablePhysical && !cfg.WithSysTable {
 		return errors.Errorf("cannot set --load-stats-physical when --with-sys-table is unset. " +
 			"Please also set --with-sys-table.")
-=======
-	// check if this is part of the PiTR operation
-	isPiTR, err := cfg.isPiTR()
-	if err != nil {
-		return errors.Trace(err)
->>>>>>> 8a1ee5d1
 	}
 
 	// reads out information from backup meta file and do requirement checking if needed
@@ -1002,12 +1001,8 @@
 	}
 
 	metaReader := metautil.NewMetaReader(backupMeta, s, &cfg.CipherInfo)
-<<<<<<< HEAD
-	if err = client.LoadSchemaIfNeededAndInitClient(ctx, backupMeta, u, metaReader, cfg.LoadStats && !cfg.LoadStatsPhysical, nil, nil); err != nil {
-=======
-	if err = client.LoadSchemaIfNeededAndInitClient(ctx, backupMeta, u, metaReader, cfg.LoadStats, nil, nil,
+	if err = client.LoadSchemaIfNeededAndInitClient(ctx, backupMeta, u, metaReader, cfg.LoadStats && !cfg.LoadStatsPhysical, nil, nil,
 		cfg.ExplicitFilter, isFullRestore(cmdName), cfg.WithSysTable); err != nil {
->>>>>>> 8a1ee5d1
 		return errors.Trace(err)
 	}
 
@@ -1024,7 +1019,7 @@
 	if err := checkMandatoryClusterRequirements(client, cfg, cpEnabledAndExists, cmdName); err != nil {
 		return errors.Trace(err)
 	}
-	if checkpointFirstRun && (client.IsIncremental() || cfg.ExplicitFilter) {
+	if !cpEnabledAndExists && (client.IsIncremental() || cfg.ExplicitFilter) {
 		if cfg.LoadStatsPhysical {
 			return errors.Errorf("cannot set --load-stats-physical when it is not full restore. " +
 				"Please unset --load-stats-physical or try to full restore.")
@@ -1091,7 +1086,7 @@
 	}
 
 	// preallocate the table id, because any ddl job or database creation(include checkpoint) also allocates the global ID
-	if err := client.AllocTableIDs(ctx, tables, cfg.LoadStatsPhysical && checkpointFirstRun); err != nil {
+	if err := client.AllocTableIDs(ctx, tables, cfg.LoadStatsPhysical && !cpEnabledAndExists); err != nil {
 		return errors.Trace(err)
 	}
 
@@ -1188,6 +1183,12 @@
 	if err != nil {
 		return errors.Trace(err)
 	}
+	// TODO: after ID preallocation supports checkpoint, we can remove this check
+	if cfg.LoadStatsPhysical && cpEnabledAndExists {
+		if err := checkAllUserTableIDsReused(createdTables); err != nil {
+			return errors.Trace(err)
+		}
+	}
 
 	// update table mapping manager with new table ids if PiTR
 	if isPiTR {
@@ -1195,12 +1196,6 @@
 			return errors.Trace(err)
 		}
 		log.Info("updated table mapping manager after creating tables")
-	}
-	// TODO: after ID preallocation supports checkpoint, we can remove this check
-	if cfg.LoadStatsPhysical && !checkpointFirstRun {
-		if err := checkAllUserTableIDsReused(createdTables); err != nil {
-			return errors.Trace(err)
-		}
 	}
 
 	anyFileKey := getAnyFileKeyFromTables(tables)
@@ -1557,7 +1552,7 @@
 	return nil
 }
 
-func checkAllUserTableIDsReused(createdTables []*snapclient.CreatedTable) error {
+func checkAllUserTableIDsReused(createdTables []*restoreutils.CreatedTable) error {
 	for _, createdTable := range createdTables {
 		if createdTable.OldTable.Info.ID != createdTable.Table.ID {
 			return errors.Errorf("cannot load stats physically because not all table ids are reused, "+
