--- conflicted
+++ resolved
@@ -1578,17 +1578,12 @@
 	splitSize, splitKeys := utils.GetRegionSplitInfo(execCtx)
 	log.Info("[Log Restore] get split threshold from tikv config", zap.Uint64("split-size", splitSize), zap.Int64("split-keys", splitKeys))
 
-<<<<<<< HEAD
-	err = glue.WithProgress(ctx, g, "Restore Files(SST + KV)", logclient.TotalEntryCount, !cfg.LogProgress, func(p glue.Progress) (pErr error) {
-=======
 	addedSSTsIter := client.LogFileManager.GetIngestedSSTs(ctx)
 	compactionIter := client.LogFileManager.GetCompactionIter(ctx)
 	sstsIter := iter.ConcatAll(addedSSTsIter, compactionIter)
 
 	totalWorkUnits := numberOfKVsInSST + client.Stats.NumEntries
-	pd := g.StartProgress(ctx, "Restore Files(SST + Log)", totalWorkUnits, !cfg.LogProgress)
-	err = withProgress(pd, func(p glue.Progress) (pErr error) {
->>>>>>> 36e8e349
+	err = glue.WithProgress(ctx, g, "Restore Files(SST + Log)", totalWorkUnits, !cfg.LogProgress, func(p glue.Progress) (pErr error) {
 		updateStatsWithCheckpoint := func(kvCount, size uint64) {
 			mu.Lock()
 			defer mu.Unlock()
