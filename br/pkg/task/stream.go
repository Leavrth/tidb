// Copyright 2022 PingCAP, Inc.
//
// Licensed under the Apache License, Version 2.0 (the "License");
// you may not use this file except in compliance with the License.
// You may obtain a copy of the License at
//
//     http://www.apache.org/licenses/LICENSE-2.0
//
// Unless required by applicable law or agreed to in writing, software
// distributed under the License is distributed on an "AS IS" BASIS,
// WITHOUT WARRANTIES OR CONDITIONS OF ANY KIND, either express or implied.
// See the License for the specific language governing permissions and
// limitations under the License.

package task

import (
	"bytes"
	"context"
	"encoding/binary"
	"fmt"
	"net/http"
	"strings"
	"sync"
	"time"

	"github.com/docker/go-units"
	"github.com/fatih/color"
	"github.com/opentracing/opentracing-go"
	"github.com/pingcap/errors"
	backuppb "github.com/pingcap/kvproto/pkg/brpb"
	"github.com/pingcap/log"
	"github.com/pingcap/tidb/br/pkg/backup"
	"github.com/pingcap/tidb/br/pkg/checkpoint"
	"github.com/pingcap/tidb/br/pkg/conn"
	berrors "github.com/pingcap/tidb/br/pkg/errors"
	"github.com/pingcap/tidb/br/pkg/glue"
	"github.com/pingcap/tidb/br/pkg/httputil"
	"github.com/pingcap/tidb/br/pkg/logutil"
	"github.com/pingcap/tidb/br/pkg/metautil"
	"github.com/pingcap/tidb/br/pkg/restore"
	"github.com/pingcap/tidb/br/pkg/restore/tiflashrec"
	"github.com/pingcap/tidb/br/pkg/storage"
	"github.com/pingcap/tidb/br/pkg/stream"
	"github.com/pingcap/tidb/br/pkg/streamhelper"
	advancercfg "github.com/pingcap/tidb/br/pkg/streamhelper/config"
	"github.com/pingcap/tidb/br/pkg/streamhelper/daemon"
	"github.com/pingcap/tidb/br/pkg/summary"
	"github.com/pingcap/tidb/br/pkg/utils"
	"github.com/pingcap/tidb/ddl"
	"github.com/pingcap/tidb/kv"
	"github.com/pingcap/tidb/parser/model"
	"github.com/pingcap/tidb/util/mathutil"
	"github.com/pingcap/tidb/util/sqlexec"
	"github.com/spf13/pflag"
	"github.com/tikv/client-go/v2/config"
	"github.com/tikv/client-go/v2/oracle"
	clientv3 "go.etcd.io/etcd/client/v3"
	"go.uber.org/zap"
	"golang.org/x/exp/slices"
)

const (
	flagYes              = "yes"
	flagUntil            = "until"
	flagStreamJSONOutput = "json"
	flagStreamTaskName   = "task-name"
	flagStreamStartTS    = "start-ts"
	flagStreamEndTS      = "end-ts"
	flagGCSafePointTTS   = "gc-ttl"
)

var (
	StreamStart    = "log start"
	StreamStop     = "log stop"
	StreamPause    = "log pause"
	StreamResume   = "log resume"
	StreamStatus   = "log status"
	StreamTruncate = "log truncate"
	StreamMetadata = "log metadata"
	StreamCtl      = "log ctl"

	skipSummaryCommandList = map[string]struct{}{
		StreamStatus:   {},
		StreamTruncate: {},
	}

	// rawKVBatchCount specifies the count of entries that the rawkv client puts into TiKV.
	rawKVBatchCount = 64

	streamShiftDuration = time.Hour
)

var StreamCommandMap = map[string]func(c context.Context, g glue.Glue, cmdName string, cfg *StreamConfig) error{
	StreamStart:    RunStreamStart,
	StreamStop:     RunStreamStop,
	StreamPause:    RunStreamPause,
	StreamResume:   RunStreamResume,
	StreamStatus:   RunStreamStatus,
	StreamTruncate: RunStreamTruncate,
	StreamMetadata: RunStreamMetadata,
	StreamCtl:      RunStreamAdvancer,
}

// StreamConfig specifies the configure about backup stream
type StreamConfig struct {
	Config

	TaskName string `json:"task-name" toml:"task-name"`

	// StartTS usually equals the tso of full-backup, but user can reset it
	StartTS uint64 `json:"start-ts" toml:"start-ts"`
	EndTS   uint64 `json:"end-ts" toml:"end-ts"`
	// SafePointTTL ensures TiKV can scan entries not being GC at [startTS, currentTS]
	SafePointTTL int64 `json:"safe-point-ttl" toml:"safe-point-ttl"`

	// Spec for the command `truncate`, we should truncate the until when?
	Until      uint64 `json:"until" toml:"until"`
	DryRun     bool   `json:"dry-run" toml:"dry-run"`
	SkipPrompt bool   `json:"skip-prompt" toml:"skip-prompt"`

	// Spec for the command `status`.
	JSONOutput bool `json:"json-output" toml:"json-output"`

	// Spec for the command `advancer`.
	AdvancerCfg advancercfg.Config `json:"advancer-config" toml:"advancer-config"`
}

func (cfg *StreamConfig) makeStorage(ctx context.Context) (storage.ExternalStorage, error) {
	u, err := storage.ParseBackend(cfg.Storage, &cfg.BackendOptions)
	if err != nil {
		return nil, errors.Trace(err)
	}
	opts := storage.ExternalStorageOptions{
		NoCredentials:   cfg.NoCreds,
		SendCredentials: cfg.SendCreds,
	}
	storage, err := storage.New(ctx, u, &opts)
	if err != nil {
		return nil, errors.Trace(err)
	}
	return storage, nil
}

// DefineStreamStartFlags defines flags used for `stream start`
func DefineStreamStartFlags(flags *pflag.FlagSet) {
	DefineStreamCommonFlags(flags)

	flags.String(flagStreamStartTS, "",
		"usually equals last full backupTS, used for backup log. Default value is current ts.\n"+
			"support TSO or datetime, e.g. '400036290571534337' or '2018-05-11 01:42:23+0800'.")
	// 999999999999999999 means 2090-11-18 22:07:45
	flags.String(flagStreamEndTS, "999999999999999999", "end ts, indicate stopping observe after endTS"+
		"support TSO or datetime")
	_ = flags.MarkHidden(flagStreamEndTS)
	flags.Int64(flagGCSafePointTTS, utils.DefaultStreamStartSafePointTTL,
		"the TTL (in seconds) that PD holds for BR's GC safepoint")
	_ = flags.MarkHidden(flagGCSafePointTTS)
}

func DefineStreamPauseFlags(flags *pflag.FlagSet) {
	DefineStreamCommonFlags(flags)
	flags.Int64(flagGCSafePointTTS, utils.DefaultStreamPauseSafePointTTL,
		"the TTL (in seconds) that PD holds for BR's GC safepoint")
}

// DefineStreamCommonFlags define common flags for `stream task`
func DefineStreamCommonFlags(flags *pflag.FlagSet) {
	flags.String(flagStreamTaskName, "", "The task name for the backup log task.")
}

func DefineStreamStatusCommonFlags(flags *pflag.FlagSet) {
	flags.String(flagStreamTaskName, stream.WildCard,
		"The task name for backup stream log. If default, get status of all of tasks",
	)
	flags.Bool(flagStreamJSONOutput, false,
		"Print JSON as the output.",
	)
}

func DefineStreamTruncateLogFlags(flags *pflag.FlagSet) {
	flags.String(flagUntil, "", "Remove all backup data until this TS."+
		"(support TSO or datetime, e.g. '400036290571534337' or '2018-05-11 01:42:23+0800'.)")
	flags.Bool(flagDryRun, false, "Run the command but don't really delete the files.")
	flags.BoolP(flagYes, "y", false, "Skip all prompts and always execute the command.")
}

func (cfg *StreamConfig) ParseStreamStatusFromFlags(flags *pflag.FlagSet) error {
	var err error
	cfg.JSONOutput, err = flags.GetBool(flagStreamJSONOutput)
	if err != nil {
		return errors.Trace(err)
	}

	if err = cfg.ParseStreamCommonFromFlags(flags); err != nil {
		return errors.Trace(err)
	}

	return nil
}

func (cfg *StreamConfig) ParseStreamTruncateFromFlags(flags *pflag.FlagSet) error {
	tsString, err := flags.GetString(flagUntil)
	if err != nil {
		return errors.Trace(err)
	}
	if cfg.Until, err = ParseTSString(tsString, true); err != nil {
		return errors.Trace(err)
	}
	if cfg.SkipPrompt, err = flags.GetBool(flagYes); err != nil {
		return errors.Trace(err)
	}
	if cfg.DryRun, err = flags.GetBool(flagDryRun); err != nil {
		return errors.Trace(err)
	}
	return nil
}

// ParseStreamStartFromFlags parse parameters for `stream start`
func (cfg *StreamConfig) ParseStreamStartFromFlags(flags *pflag.FlagSet) error {
	err := cfg.ParseStreamCommonFromFlags(flags)
	if err != nil {
		return errors.Trace(err)
	}

	tsString, err := flags.GetString(flagStreamStartTS)
	if err != nil {
		return errors.Trace(err)
	}

	if cfg.StartTS, err = ParseTSString(tsString, true); err != nil {
		return errors.Trace(err)
	}

	tsString, err = flags.GetString(flagStreamEndTS)
	if err != nil {
		return errors.Trace(err)
	}

	if cfg.EndTS, err = ParseTSString(tsString, true); err != nil {
		return errors.Trace(err)
	}

	if cfg.SafePointTTL, err = flags.GetInt64(flagGCSafePointTTS); err != nil {
		return errors.Trace(err)
	}

	if cfg.SafePointTTL <= 0 {
		cfg.SafePointTTL = utils.DefaultStreamStartSafePointTTL
	}

	return nil
}

// ParseStreamPauseFromFlags parse parameters for `stream pause`
func (cfg *StreamConfig) ParseStreamPauseFromFlags(flags *pflag.FlagSet) error {
	err := cfg.ParseStreamCommonFromFlags(flags)
	if err != nil {
		return errors.Trace(err)
	}

	if cfg.SafePointTTL, err = flags.GetInt64(flagGCSafePointTTS); err != nil {
		return errors.Trace(err)
	}
	if cfg.SafePointTTL <= 0 {
		cfg.SafePointTTL = utils.DefaultStreamPauseSafePointTTL
	}
	return nil
}

// ParseStreamCommonFromFlags parse parameters for `stream task`
func (cfg *StreamConfig) ParseStreamCommonFromFlags(flags *pflag.FlagSet) error {
	var err error

	cfg.TaskName, err = flags.GetString(flagStreamTaskName)
	if err != nil {
		return errors.Trace(err)
	}

	if len(cfg.TaskName) <= 0 {
		return errors.Annotate(berrors.ErrInvalidArgument, "Miss parameters task-name")
	}
	return nil
}

type streamMgr struct {
	cfg     *StreamConfig
	mgr     *conn.Mgr
	bc      *backup.Client
	httpCli *http.Client
}

func NewStreamMgr(ctx context.Context, cfg *StreamConfig, g glue.Glue, isStreamStart bool) (*streamMgr, error) {
	mgr, err := NewMgr(ctx, g, cfg.PD, cfg.TLS, GetKeepalive(&cfg.Config),
		cfg.CheckRequirements, true, conn.StreamVersionChecker)
	if err != nil {
		return nil, errors.Trace(err)
	}
	defer func() {
		if err != nil {
			mgr.Close()
		}
	}()

	// just stream start need Storage
	s := &streamMgr{
		cfg: cfg,
		mgr: mgr,
	}
	if isStreamStart {
		client := backup.NewBackupClient(ctx, mgr)

		backend, err := storage.ParseBackend(cfg.Storage, &cfg.BackendOptions)
		if err != nil {
			return nil, errors.Trace(err)
		}

		opts := storage.ExternalStorageOptions{
			NoCredentials:   cfg.NoCreds,
			SendCredentials: cfg.SendCreds,
		}
		if err = client.SetStorage(ctx, backend, &opts); err != nil {
			return nil, errors.Trace(err)
		}
		s.bc = client

		// create http client to do some requirements check.
		s.httpCli = httputil.NewClient(mgr.GetTLSConfig())
	}
	return s, nil
}

func (s *streamMgr) close() {
	s.mgr.Close()
}

func (s *streamMgr) checkLock(ctx context.Context) (bool, error) {
	return s.bc.GetStorage().FileExists(ctx, metautil.LockFile)
}

func (s *streamMgr) setLock(ctx context.Context) error {
	return s.bc.SetLockFile(ctx)
}

// adjustAndCheckStartTS checks that startTS should be smaller than currentTS,
// and endTS is larger than currentTS.
func (s *streamMgr) adjustAndCheckStartTS(ctx context.Context) error {
	currentTS, err := s.mgr.GetTS(ctx)
	if err != nil {
		return errors.Trace(err)
	}
	// set currentTS to startTS as a default value
	if s.cfg.StartTS == 0 {
		s.cfg.StartTS = currentTS
	}

	if currentTS < s.cfg.StartTS {
		return errors.Annotatef(berrors.ErrInvalidArgument,
			"invalid timestamps, startTS %d should be smaller than currentTS %d",
			s.cfg.StartTS, currentTS)
	}
	if s.cfg.EndTS <= currentTS {
		return errors.Annotatef(berrors.ErrInvalidArgument,
			"invalid timestamps, endTS %d should be larger than currentTS %d",
			s.cfg.EndTS, currentTS)
	}

	return nil
}

// checkImportTaskRunning checks whether there is any import task running.
func (s *streamMgr) checkImportTaskRunning(ctx context.Context) error {
	list, err := utils.GetImportTasksFrom(ctx, s.mgr.GetDomain().GetEtcdClient())
	if err != nil {
		return errors.Trace(err)
	}
	if !list.Empty() {
		return errors.Errorf("There are some lightning/restore tasks running: %s"+
			"please stop or wait finishing at first. "+
			"If the lightning/restore task is forced to terminate by system, "+
			"please wait for ttl to decrease to 0.", list.MessageToUser())
	}
	return nil
}

// setGCSafePoint sets the server safe point to PD.
func (s *streamMgr) setGCSafePoint(ctx context.Context, sp utils.BRServiceSafePoint) error {
	err := utils.CheckGCSafePoint(ctx, s.mgr.GetPDClient(), sp.BackupTS)
	if err != nil {
		return errors.Annotatef(err,
			"failed to check gc safePoint, ts %v", sp.BackupTS)
	}

	err = utils.UpdateServiceSafePoint(ctx, s.mgr.GetPDClient(), sp)
	if err != nil {
		return errors.Trace(err)
	}

	log.Info("set stream safePoint", zap.Object("safePoint", sp))
	return nil
}

func (s *streamMgr) buildObserveRanges(ctx context.Context) ([]kv.KeyRange, error) {
	dRanges, err := stream.BuildObserveDataRanges(
		s.mgr.GetStorage(),
		s.cfg.FilterStr,
		s.cfg.TableFilter,
		s.cfg.StartTS,
	)
	if err != nil {
		return nil, errors.Trace(err)
	}

	mRange := stream.BuildObserveMetaRange()
	rs := append([]kv.KeyRange{*mRange}, dRanges...)
	slices.SortFunc(rs, func(i, j kv.KeyRange) bool {
		return bytes.Compare(i.StartKey, j.StartKey) < 0
	})

	return rs, nil
}

func (s *streamMgr) backupFullSchemas(ctx context.Context, g glue.Glue) error {
	clusterVersion, err := s.mgr.GetClusterVersion(ctx)
	if err != nil {
		return errors.Trace(err)
	}

	metaWriter := metautil.NewMetaWriter(s.bc.GetStorage(), metautil.MetaFileSize, false, metautil.MetaFile, nil)
	metaWriter.Update(func(m *backuppb.BackupMeta) {
		// save log startTS to backupmeta file
		m.StartVersion = s.cfg.StartTS
		m.ClusterId = s.bc.GetClusterID()
		m.ClusterVersion = clusterVersion
	})

	schemas := backup.NewBackupSchemas(func(storage kv.Storage, fn func(*model.DBInfo, *model.TableInfo)) error {
		return backup.BuildFullSchema(storage, s.cfg.StartTS, func(dbInfo *model.DBInfo, tableInfo *model.TableInfo) {
			fn(dbInfo, tableInfo)
		})
	}, 0)

	err = schemas.BackupSchemas(ctx, metaWriter, nil, s.mgr.GetStorage(), nil,
		s.cfg.StartTS, backup.DefaultSchemaConcurrency, 0, true, nil)
	if err != nil {
		return errors.Trace(err)
	}

	if err = metaWriter.FlushBackupMeta(ctx); err != nil {
		return errors.Trace(err)
	}
	return nil
}

func (s *streamMgr) checkStreamStartEnable(g glue.Glue) error {
	se, err := g.CreateSession(s.mgr.GetStorage())
	if err != nil {
		return errors.Trace(err)
	}
	execCtx := se.GetSessionCtx().(sqlexec.RestrictedSQLExecutor)
	supportStream, err := utils.IsLogBackupEnabled(execCtx)
	if err != nil {
		return errors.Trace(err)
	}
	if !supportStream {
		return errors.New("Unable to create task about log-backup. " +
			"please set TiKV config `log-backup.enable` to true and restart TiKVs.")
	}
	if !ddl.IngestJobsNotExisted(se.GetSessionCtx()) {
		return errors.Annotate(berrors.ErrUnknown,
			"Unable to create log backup task. Please wait until the DDL jobs(add index with ingest method) are finished.")
	}

	return nil
}

type RestoreFunc func(string) error

// KeepGcDisabled keeps GC disabled and return a function that used to gc enabled.
// gc.ratio-threshold = "-1.0", which represents disable gc in TiKV.
func KeepGcDisabled(g glue.Glue, store kv.Storage) (RestoreFunc, string, error) {
	se, err := g.CreateSession(store)
	if err != nil {
		return nil, "", errors.Trace(err)
	}

	execCtx := se.GetSessionCtx().(sqlexec.RestrictedSQLExecutor)
	oldRatio, err := utils.GetGcRatio(execCtx)
	if err != nil {
		return nil, "", errors.Trace(err)
	}

	newRatio := "-1.0"
	err = utils.SetGcRatio(execCtx, newRatio)
	if err != nil {
		return nil, "", errors.Trace(err)
	}

	// If the oldRatio is negative, which is not normal status.
	// It should set default value "1.1" after PiTR finished.
	if strings.HasPrefix(oldRatio, "-") {
		oldRatio = utils.DefaultGcRatioVal
	}

	return func(ratio string) error {
		return utils.SetGcRatio(execCtx, ratio)
	}, oldRatio, nil
}

// RunStreamCommand run all kinds of `stream task`
func RunStreamCommand(
	ctx context.Context,
	g glue.Glue,
	cmdName string,
	cfg *StreamConfig,
) error {
	cfg.Config.adjust()
	defer func() {
		if _, ok := skipSummaryCommandList[cmdName]; !ok {
			summary.Summary(cmdName)
		}
	}()
	commandFn, exist := StreamCommandMap[cmdName]
	if !exist {
		return errors.Annotatef(berrors.ErrInvalidArgument, "invalid command %s", cmdName)
	}

	if err := commandFn(ctx, g, cmdName, cfg); err != nil {
		log.Error("failed to stream", zap.String("command", cmdName), zap.Error(err))
		summary.SetSuccessStatus(false)
		summary.CollectFailureUnit(cmdName, err)
		return err
	}
	summary.SetSuccessStatus(true)
	return nil
}

// RunStreamStart specifies starting a stream task
func RunStreamStart(
	c context.Context,
	g glue.Glue,
	cmdName string,
	cfg *StreamConfig,
) error {
	ctx, cancelFn := context.WithCancel(c)
	defer cancelFn()

	if span := opentracing.SpanFromContext(ctx); span != nil && span.Tracer() != nil {
		span1 := span.Tracer().StartSpan("task.RunStreamStart", opentracing.ChildOf(span.Context()))
		defer span1.Finish()
		ctx = opentracing.ContextWithSpan(ctx, span1)
	}

	streamMgr, err := NewStreamMgr(ctx, cfg, g, true)
	if err != nil {
		return errors.Trace(err)
	}
	defer streamMgr.close()

	if err = streamMgr.checkStreamStartEnable(g); err != nil {
		return errors.Trace(err)
	}
	if err = streamMgr.adjustAndCheckStartTS(ctx); err != nil {
		return errors.Trace(err)
	}
	if err = streamMgr.checkImportTaskRunning(ctx); err != nil {
		return errors.Trace(err)
	}

	cli := streamhelper.NewMetaDataClient(streamMgr.mgr.GetDomain().GetEtcdClient())
	// It supports single stream log task currently.
	if count, err := cli.GetTaskCount(ctx); err != nil {
		return errors.Trace(err)
	} else if count > 0 {
		return errors.Annotate(berrors.ErrStreamLogTaskExist, "It supports single stream log task currently")
	}

	exist, err := streamMgr.checkLock(ctx)
	if err != nil {
		return errors.Trace(err)
	}
	// exist is true, which represents restart a stream task. Or create a new stream task.
	if exist {
		logInfo, err := getLogRange(ctx, &cfg.Config)
		if err != nil {
			return errors.Trace(err)
		}
		if logInfo.clusterID > 0 && logInfo.clusterID != streamMgr.bc.GetClusterID() {
			return errors.Annotatef(berrors.ErrInvalidArgument,
				"the stream log files from cluster ID:%v and current cluster ID:%v ",
				logInfo.clusterID, streamMgr.bc.GetClusterID())
		}

		cfg.StartTS = logInfo.logMaxTS
		if err = streamMgr.setGCSafePoint(
			ctx,
			utils.BRServiceSafePoint{
				ID:       utils.MakeSafePointID(),
				TTL:      cfg.SafePointTTL,
				BackupTS: cfg.StartTS,
			},
		); err != nil {
			return errors.Trace(err)
		}
	} else {
		if err = streamMgr.setGCSafePoint(
			ctx,
			utils.BRServiceSafePoint{
				ID:       utils.MakeSafePointID(),
				TTL:      cfg.SafePointTTL,
				BackupTS: cfg.StartTS,
			},
		); err != nil {
			return errors.Trace(err)
		}
		if err = streamMgr.setLock(ctx); err != nil {
			return errors.Trace(err)
		}
		if err = streamMgr.backupFullSchemas(ctx, g); err != nil {
			return errors.Trace(err)
		}
	}

	ranges, err := streamMgr.buildObserveRanges(ctx)
	if err != nil {
		return errors.Trace(err)
	} else if len(ranges) == 0 {
		// nothing to backup
		pdAddress := strings.Join(cfg.PD, ",")
		log.Warn("Nothing to observe, maybe connected to cluster for restoring",
			zap.String("PD address", pdAddress))
		return errors.Annotate(berrors.ErrInvalidArgument, "nothing need to observe")
	}

	ti := streamhelper.TaskInfo{
		PBInfo: backuppb.StreamBackupTaskInfo{
			Storage:         streamMgr.bc.GetStorageBackend(),
			StartTs:         cfg.StartTS,
			EndTs:           cfg.EndTS,
			Name:            cfg.TaskName,
			TableFilter:     cfg.FilterStr,
			CompressionType: backuppb.CompressionType_ZSTD,
		},
		Ranges:  ranges,
		Pausing: false,
	}
	if err = cli.PutTask(ctx, ti); err != nil {
		return errors.Trace(err)
	}
	summary.Log(cmdName, ti.ZapTaskInfo()...)
	return nil
}

func RunStreamMetadata(
	c context.Context,
	g glue.Glue,
	cmdName string,
	cfg *StreamConfig,
) error {
	ctx, cancelFn := context.WithCancel(c)
	defer cancelFn()

	if span := opentracing.SpanFromContext(ctx); span != nil && span.Tracer() != nil {
		span1 := span.Tracer().StartSpan(
			"task.RunStreamCheckLog",
			opentracing.ChildOf(span.Context()),
		)
		defer span1.Finish()
		ctx = opentracing.ContextWithSpan(ctx, span1)
	}

	logInfo, err := getLogRange(ctx, &cfg.Config)
	if err != nil {
		return errors.Trace(err)
	}

	logMinDate := stream.FormatDate(oracle.GetTimeFromTS(logInfo.logMinTS))
	logMaxDate := stream.FormatDate(oracle.GetTimeFromTS(logInfo.logMaxTS))
	summary.Log(cmdName, zap.Uint64("log-min-ts", logInfo.logMinTS),
		zap.String("log-min-date", logMinDate),
		zap.Uint64("log-max-ts", logInfo.logMaxTS),
		zap.String("log-max-date", logMaxDate),
	)
	return nil
}

// RunStreamStop specifies stoping a stream task
func RunStreamStop(
	c context.Context,
	g glue.Glue,
	cmdName string,
	cfg *StreamConfig,
) error {
	ctx, cancelFn := context.WithCancel(c)
	defer cancelFn()

	if span := opentracing.SpanFromContext(ctx); span != nil && span.Tracer() != nil {
		span1 := span.Tracer().StartSpan(
			"task.RunStreamStop",
			opentracing.ChildOf(span.Context()),
		)
		defer span1.Finish()
		ctx = opentracing.ContextWithSpan(ctx, span1)
	}

	streamMgr, err := NewStreamMgr(ctx, cfg, g, false)
	if err != nil {
		return errors.Trace(err)
	}
	defer streamMgr.close()

	cli := streamhelper.NewMetaDataClient(streamMgr.mgr.GetDomain().GetEtcdClient())
	// to add backoff
	ti, err := cli.GetTask(ctx, cfg.TaskName)
	if err != nil {
		return errors.Trace(err)
	}

	if err = cli.DeleteTask(ctx, cfg.TaskName); err != nil {
		return errors.Trace(err)
	}

	if err := streamMgr.setGCSafePoint(ctx,
		utils.BRServiceSafePoint{
			ID:       buildPauseSafePointName(ti.Info.Name),
			TTL:      utils.DefaultStreamStartSafePointTTL,
			BackupTS: 0,
		},
	); err != nil {
		log.Warn("failed to remove safe point", zap.String("error", err.Error()))
	}

	summary.Log(cmdName, logutil.StreamBackupTaskInfo(&ti.Info))
	return nil
}

// RunStreamPause specifies pausing a stream task.
func RunStreamPause(
	c context.Context,
	g glue.Glue,
	cmdName string,
	cfg *StreamConfig,
) error {
	ctx, cancelFn := context.WithCancel(c)
	defer cancelFn()

	if span := opentracing.SpanFromContext(ctx); span != nil && span.Tracer() != nil {
		span1 := span.Tracer().StartSpan(
			"task.RunStreamPause",
			opentracing.ChildOf(span.Context()),
		)
		defer span1.Finish()
		ctx = opentracing.ContextWithSpan(ctx, span1)
	}

	streamMgr, err := NewStreamMgr(ctx, cfg, g, false)
	if err != nil {
		return errors.Trace(err)
	}
	defer streamMgr.close()

	cli := streamhelper.NewMetaDataClient(streamMgr.mgr.GetDomain().GetEtcdClient())
	// to add backoff
	ti, isPaused, err := cli.GetTaskWithPauseStatus(ctx, cfg.TaskName)
	if err != nil {
		return errors.Trace(err)
	} else if isPaused {
		return errors.Annotatef(berrors.ErrKVUnknown, "The task %s is paused already.", cfg.TaskName)
	}

	globalCheckPointTS, err := ti.GetGlobalCheckPointTS(ctx)
	if err != nil {
		return errors.Trace(err)
	}
	if err = streamMgr.setGCSafePoint(
		ctx,
		utils.BRServiceSafePoint{
			ID:       buildPauseSafePointName(ti.Info.Name),
			TTL:      cfg.SafePointTTL,
			BackupTS: globalCheckPointTS,
		},
	); err != nil {
		return errors.Trace(err)
	}

	err = cli.PauseTask(ctx, cfg.TaskName)
	if err != nil {
		return errors.Trace(err)
	}

	summary.Log(cmdName, logutil.StreamBackupTaskInfo(&ti.Info))
	return nil
}

// RunStreamResume specifies resuming a stream task.
func RunStreamResume(
	c context.Context,
	g glue.Glue,
	cmdName string,
	cfg *StreamConfig,
) error {
	ctx, cancelFn := context.WithCancel(c)
	defer cancelFn()

	if span := opentracing.SpanFromContext(ctx); span != nil && span.Tracer() != nil {
		span1 := span.Tracer().StartSpan(
			"task.RunStreamResume",
			opentracing.ChildOf(span.Context()),
		)
		defer span1.Finish()
		ctx = opentracing.ContextWithSpan(ctx, span1)
	}

	streamMgr, err := NewStreamMgr(ctx, cfg, g, false)
	if err != nil {
		return errors.Trace(err)
	}
	defer streamMgr.close()

	cli := streamhelper.NewMetaDataClient(streamMgr.mgr.GetDomain().GetEtcdClient())
	// to add backoff
	ti, isPaused, err := cli.GetTaskWithPauseStatus(ctx, cfg.TaskName)
	if err != nil {
		return errors.Trace(err)
	} else if !isPaused {
		return errors.Annotatef(berrors.ErrKVUnknown,
			"The task %s is active already.", cfg.TaskName)
	}

	globalCheckPointTS, err := ti.GetGlobalCheckPointTS(ctx)
	if err != nil {
		return errors.Trace(err)
	}
	err = utils.CheckGCSafePoint(ctx, streamMgr.mgr.GetPDClient(), globalCheckPointTS)
	if err != nil {
		return errors.Annotatef(err, "the global checkpoint ts: %v(%s) has been gc. ",
			globalCheckPointTS, oracle.GetTimeFromTS(globalCheckPointTS))
	}

	err = cli.ResumeTask(ctx, cfg.TaskName)
	if err != nil {
		return errors.Trace(err)
	}

	err = cli.CleanLastErrorOfTask(ctx, cfg.TaskName)
	if err != nil {
		return err
	}

	if err := streamMgr.setGCSafePoint(ctx,
		utils.BRServiceSafePoint{
			ID:       buildPauseSafePointName(ti.Info.Name),
			TTL:      utils.DefaultStreamStartSafePointTTL,
			BackupTS: globalCheckPointTS,
		},
	); err != nil {
		log.Warn("failed to remove safe point",
			zap.Uint64("safe-point", globalCheckPointTS), zap.String("error", err.Error()))
	}

	summary.Log(cmdName, logutil.StreamBackupTaskInfo(&ti.Info))
	return nil
}

func RunStreamAdvancer(c context.Context, g glue.Glue, cmdName string, cfg *StreamConfig) error {
	ctx, cancel := context.WithCancel(c)
	defer cancel()
	mgr, err := NewMgr(ctx, g, cfg.PD, cfg.TLS, GetKeepalive(&cfg.Config),
		cfg.CheckRequirements, false, conn.StreamVersionChecker)
	if err != nil {
		return err
	}

	etcdCLI, err := dialEtcdWithCfg(ctx, cfg.Config)
	if err != nil {
		return err
	}
	env := streamhelper.CliEnv(mgr.StoreManager, etcdCLI)
	advancer := streamhelper.NewCheckpointAdvancer(env)
	advancer.UpdateConfig(cfg.AdvancerCfg)
	advancerd := daemon.New(advancer, streamhelper.OwnerManagerForLogBackup(ctx, etcdCLI), cfg.AdvancerCfg.TickDuration)
	loop, err := advancerd.Begin(ctx)
	if err != nil {
		return err
	}
	loop()
	return nil
}

func checkConfigForStatus(pd []string) error {
	if len(pd) == 0 {
		return errors.Annotatef(berrors.ErrInvalidArgument,
			"the command needs access to PD, please specify `-u` or `--pd`")
	}

	return nil
}

// makeStatusController makes the status controller via some config.
// this should better be in the `stream` package but it is impossible because of cyclic requirements.
func makeStatusController(ctx context.Context, cfg *StreamConfig, g glue.Glue) (*stream.StatusController, error) {
	console := glue.GetConsole(g)
	etcdCLI, err := dialEtcdWithCfg(ctx, cfg.Config)
	if err != nil {
		return nil, err
	}
	cli := streamhelper.NewMetaDataClient(etcdCLI)
	var printer stream.TaskPrinter
	if !cfg.JSONOutput {
		printer = stream.PrintTaskByTable(console)
	} else {
		printer = stream.PrintTaskWithJSON(console)
	}
	mgr, err := NewMgr(ctx, g, cfg.PD, cfg.TLS, GetKeepalive(&cfg.Config),
		cfg.CheckRequirements, false, conn.StreamVersionChecker)
	if err != nil {
		return nil, err
	}
	return stream.NewStatusController(cli, mgr, printer), nil
}

// RunStreamStatus get status for a specific stream task
func RunStreamStatus(
	c context.Context,
	g glue.Glue,
	cmdName string,
	cfg *StreamConfig,
) error {
	ctx, cancelFn := context.WithCancel(c)
	defer cancelFn()

	if span := opentracing.SpanFromContext(ctx); span != nil && span.Tracer() != nil {
		span1 := span.Tracer().StartSpan(
			"task.RunStreamStatus",
			opentracing.ChildOf(span.Context()),
		)
		defer span1.Finish()
		ctx = opentracing.ContextWithSpan(ctx, span1)
	}

	if err := checkConfigForStatus(cfg.PD); err != nil {
		return err
	}
	ctl, err := makeStatusController(ctx, cfg, g)
	if err != nil {
		return err
	}
	return ctl.PrintStatusOfTask(ctx, cfg.TaskName)
}

// RunStreamTruncate truncates the log that belong to (0, until-ts)
func RunStreamTruncate(c context.Context, g glue.Glue, cmdName string, cfg *StreamConfig) error {
	console := glue.GetConsole(g)
	em := color.New(color.Bold).SprintFunc()
	warn := color.New(color.Bold, color.FgHiRed).SprintFunc()
	formatTS := func(ts uint64) string {
		return oracle.GetTimeFromTS(ts).Format("2006-01-02 15:04:05.0000")
	}
	if cfg.Until == 0 {
		return errors.Annotatef(berrors.ErrInvalidArgument, "please provide the `--until` ts")
	}

	ctx, cancelFn := context.WithCancel(c)
	defer cancelFn()

	storage, err := cfg.makeStorage(ctx)
	if err != nil {
		return err
	}

	sp, err := restore.GetTSFromFile(ctx, storage, restore.TruncateSafePointFileName)
	if err != nil {
		return err
	}

	if cfg.Until < sp {
		console.Println("According to the log, you have truncated backup data before", em(formatTS(sp)))
		if !cfg.SkipPrompt && !console.PromptBool("Continue? ") {
			return nil
		}
	}

	readMetaDone := console.ShowTask("Reading Metadata... ", glue.WithTimeCost())
	metas := restore.StreamMetadataSet{
		Helper: stream.NewMetadataHelper(),
		DryRun: cfg.DryRun,
	}
	shiftUntilTS, err := metas.LoadUntilAndCalculateShiftTS(ctx, storage, cfg.Until)
	if err != nil {
		return err
	}
	readMetaDone()

	var (
		fileCount int    = 0
		kvCount   int64  = 0
		totalSize uint64 = 0
	)

	metas.IterateFilesFullyBefore(shiftUntilTS, func(d *restore.FileGroupInfo) (shouldBreak bool) {
		fileCount++
		totalSize += d.Length
		kvCount += d.KVCount
		return
	})
	console.Printf("We are going to remove %s files, until %s.\n",
		em(fileCount),
		em(formatTS(cfg.Until)),
	)
	if !cfg.SkipPrompt && !console.PromptBool(warn("Sure? ")) {
		return nil
	}

	if cfg.Until > sp && !cfg.DryRun {
		if err := restore.SetTSToFile(
			ctx, storage, cfg.Until, restore.TruncateSafePointFileName); err != nil {
			return err
		}
	}

	// begin to remove
	p := console.StartProgressBar(
		"Clearing Data Files and Metadata", fileCount,
		glue.WithTimeCost(),
		glue.WithConstExtraField("kv-count", kvCount),
		glue.WithConstExtraField("kv-size", fmt.Sprintf("%d(%s)", totalSize, units.HumanSize(float64(totalSize)))),
	)
	defer p.Close()

	notDeleted, err := metas.RemoveDataFilesAndUpdateMetadataInBatch(ctx, shiftUntilTS, storage, p.IncBy)
	if err != nil {
		return err
	}

	if err := p.Wait(ctx); err != nil {
		return err
	}

	if len(notDeleted) > 0 {
		const keepFirstNFailure = 16
		console.Println("Files below are not deleted due to error, you may clear it manually, check log for detail error:")
		console.Println("- Total", em(len(notDeleted)), "items.")
		if len(notDeleted) > keepFirstNFailure {
			console.Println("-", em(len(notDeleted)-keepFirstNFailure), "items omitted.")
			// TODO: maybe don't add them at the very first.
			notDeleted = notDeleted[:keepFirstNFailure]
		}
		for _, f := range notDeleted {
			console.Println(f)
		}
	}

	return nil
}

// checkTaskExists checks whether there is a log backup task running.
// If so, return an error.
func checkTaskExists(ctx context.Context, cfg *RestoreConfig, etcdCLI *clientv3.Client) error {
	if err := checkConfigForStatus(cfg.PD); err != nil {
		return err
	}

	cli := streamhelper.NewMetaDataClient(etcdCLI)
	// check log backup task
	tasks, err := cli.GetAllTasks(ctx)
	if err != nil {
		return err
	}
	if len(tasks) > 0 {
		return errors.Errorf("log backup task is running: %s, "+
			"please stop the task before restore, and after PITR operation finished, "+
			"create log-backup task again and create a full backup on this cluster", tasks[0].Info.Name)
	}

	// check cdc changefeed
	nameSet, err := utils.GetCDCChangefeedNameSet(ctx, etcdCLI)
	if err != nil {
		return err
	}
	if !nameSet.Empty() {
		return errors.Errorf("%splease stop changefeed(s) before restore", nameSet.MessageToUser())
	}
	return nil
}

// getStreamRestoreTaskName generates the taskName for checkpoint
func getStreamRestoreTaskName(clusterID, startTS, restoreTs uint64) string {
	return fmt.Sprintf("%d/%d.%d", clusterID, startTS, restoreTs)
}

// RunStreamRestore restores stream log.
func RunStreamRestore(
	c context.Context,
	g glue.Glue,
	cmdName string,
	cfg *RestoreConfig,
) (err error) {
	ctx, cancelFn := context.WithCancel(c)
	defer cancelFn()

	if span := opentracing.SpanFromContext(ctx); span != nil && span.Tracer() != nil {
		span1 := span.Tracer().StartSpan("task.RunStreamRestore", opentracing.ChildOf(span.Context()))
		defer span1.Finish()
		ctx = opentracing.ContextWithSpan(ctx, span1)
	}
	_, s, err := GetStorage(ctx, cfg.Config.Storage, &cfg.Config)
	if err != nil {
		return errors.Trace(err)
	}
	logInfo, err := getLogRangeWithStorage(ctx, &cfg.Config, s)
	if err != nil {
		return errors.Trace(err)
	}
	if cfg.RestoreTS == 0 {
		cfg.RestoreTS = logInfo.logMaxTS
	}

	if len(cfg.FullBackupStorage) > 0 {
		startTS, fullClusterID, err := getFullBackupTS(ctx, cfg)
		if err != nil {
			return errors.Trace(err)
		}
		if logInfo.clusterID > 0 && fullClusterID > 0 && logInfo.clusterID != fullClusterID {
			return errors.Annotatef(berrors.ErrInvalidArgument,
				"the full snapshot(from cluster ID:%v) and log(from cluster ID:%v) come from different cluster.",
				fullClusterID, logInfo.clusterID)
		}

		cfg.StartTS = startTS
		if cfg.StartTS < logInfo.logMinTS {
			return errors.Annotatef(berrors.ErrInvalidArgument,
				"it has gap between full backup ts:%d(%s) and log backup ts:%d(%s). ",
				cfg.StartTS, oracle.GetTimeFromTS(cfg.StartTS),
				logInfo.logMinTS, oracle.GetTimeFromTS(logInfo.logMinTS))
		}
	}

	log.Info("start restore on point",
		zap.Uint64("restore-from", cfg.StartTS), zap.Uint64("restore-to", cfg.RestoreTS),
		zap.Uint64("log-min-ts", logInfo.logMinTS), zap.Uint64("log-max-ts", logInfo.logMaxTS))
	if err := checkLogRange(cfg.StartTS, cfg.RestoreTS, logInfo.logMinTS, logInfo.logMaxTS); err != nil {
		return errors.Trace(err)
	}

	curTaskInfo, doFullRestore, err := checkPiTRTaskInfo(ctx, g, s, cfg)
	if err != nil {
		return errors.Trace(err)
	}

	recorder := tiflashrec.New()
	cfg.tiflashRecorder = recorder
	// restore full snapshot.
	if doFullRestore {
		logStorage := cfg.Config.Storage
		cfg.Config.Storage = cfg.FullBackupStorage
		// TiFlash replica is restored to down-stream on 'pitr' currently.
		if err = runRestore(ctx, g, FullRestoreCmd, cfg); err != nil {
			return errors.Trace(err)
		}
		cfg.Config.Storage = logStorage
	} else if curTaskInfo != nil && curTaskInfo.TiFlashItems != nil {
		log.Info("load tiflash records from checkpoint")
		cfg.tiflashRecorder.Load(curTaskInfo.TiFlashItems)
	}
	// restore log.
	cfg.adjustRestoreConfigForStreamRestore()
	if err := restoreStream(ctx, g, cfg, curTaskInfo, logInfo.logMinTS, logInfo.logMaxTS); err != nil {
		return errors.Trace(err)
	}
	return nil
}

// RunStreamRestore start restore job
func restoreStream(
	c context.Context,
	g glue.Glue,
	cfg *RestoreConfig,
	taskInfo *checkpoint.CheckpointTaskInfoForLogRestore,
	logMinTS, logMaxTS uint64,
) (err error) {
	var (
		totalKVCount uint64
		totalSize    uint64
		mu           sync.Mutex
		startTime    = time.Now()
	)
	defer func() {
		if err != nil {
			summary.Log("restore log failed summary", zap.Error(err))
		} else {
			totalDureTime := time.Since(startTime)
			summary.Log("restore log success summary", zap.Duration("total-take", totalDureTime),
				zap.Uint64("restore-from", cfg.StartTS), zap.Uint64("restore-to", cfg.RestoreTS),
				zap.String("restore-from", stream.FormatDate(oracle.GetTimeFromTS(cfg.StartTS))),
				zap.String("restore-to", stream.FormatDate(oracle.GetTimeFromTS(cfg.RestoreTS))),
				zap.Uint64("total-kv-count", totalKVCount),
				zap.String("total-size", units.HumanSize(float64(totalSize))),
				zap.String("average-speed", units.HumanSize(float64(totalSize)/totalDureTime.Seconds())+"/s"),
			)
		}
	}()

	ctx, cancelFn := context.WithCancel(c)
	defer cancelFn()

	if span := opentracing.SpanFromContext(ctx); span != nil && span.Tracer() != nil {
		span1 := span.Tracer().StartSpan(
			"restoreStream",
			opentracing.ChildOf(span.Context()),
		)
		defer span1.Finish()
		ctx = opentracing.ContextWithSpan(ctx, span1)
	}

	mgr, err := NewMgr(ctx, g, cfg.PD, cfg.TLS, GetKeepalive(&cfg.Config),
		cfg.CheckRequirements, true, conn.StreamVersionChecker)
	if err != nil {
		return errors.Trace(err)
	}
	defer mgr.Close()

	client, err := createRestoreClient(ctx, g, cfg, mgr)
	if err != nil {
		return errors.Annotate(err, "failed to create restore client")
	}
	defer client.Close()

	var currentTS uint64
	if taskInfo != nil && taskInfo.RewriteTS > 0 {
		// reuse the task's rewrite ts
		log.Info("reuse the task's rewrite ts", zap.Uint64("rewrite-ts", taskInfo.RewriteTS))
		currentTS = taskInfo.RewriteTS
	} else {
		currentTS, err = client.GetTSWithRetry(ctx)
		if err != nil {
			return errors.Trace(err)
		}
	}
	client.SetCurrentTS(currentTS)

	restoreSchedulers, _, err := restorePreWork(ctx, client, mgr, false)
	if err != nil {
		return errors.Trace(err)
	}
	// Always run the post-work even on error, so we don't stuck in the import
	// mode or emptied schedulers
	defer restorePostWork(ctx, client, restoreSchedulers)

	// It need disable GC in TiKV when PiTR.
	// because the process of PITR is concurrent and kv events isn't sorted by tso.
	restoreGc, oldRatio, err := KeepGcDisabled(g, mgr.GetStorage())
	if err != nil {
		return errors.Trace(err)
	}
	gcDisabledRestorable := false
	defer func() {
		// don't restore the gc-ratio-threshold if checkpoint mode is used and restored is not finished
		if cfg.UseCheckpoint && !gcDisabledRestorable {
			log.Info("skip restore the gc-ratio-threshold for next retry")
			return
		}

		log.Info("start to restore gc", zap.String("ratio", oldRatio))
		if err := restoreGc(oldRatio); err != nil {
			log.Error("failed to set gc enabled", zap.Error(err))
		}
		log.Info("finish restoring gc")
	}()

	taskName := getStreamRestoreTaskName(client.GetClusterID(ctx), cfg.StartTS, cfg.RestoreTS)
	var checkpointRunner *checkpoint.LogRestoreRunner
	if cfg.UseCheckpoint {
		oldRatioFromCheckpoint, err := client.InitCheckpointMetadataForLogRestore(ctx, taskName, oldRatio)
		if err != nil {
			return errors.Trace(err)
		}
		oldRatio = oldRatioFromCheckpoint

		checkpointRunner, err = client.StartCheckpointRunnerForLogRestore(ctx, taskName)
		if err != nil {
			return errors.Trace(err)
		}
		defer func() {
			log.Info("wait for flush checkpoint...")
			checkpointRunner.WaitForFinish(ctx)
		}()
	}

	err = client.InstallLogFileManager(ctx, cfg.StartTS, cfg.RestoreTS)
	if err != nil {
		return err
	}

	// get full backup meta to generate rewrite rules.
	fullBackupTables, err := initFullBackupTables(ctx, cfg)
	if err != nil {
		return errors.Trace(err)
	}

	newTask := true
	if taskInfo != nil && taskInfo.Progress == checkpoint.InLogRestoreAndIdMapPersist {
		newTask = false
	}
	// get the schemas ID replace information.
	schemasReplace, err := client.InitSchemasReplaceForDDL(ctx, &restore.InitSchemaConfig{
		IsNewTask:       newTask,
		HasFullRestore:  len(cfg.FullBackupStorage) > 0,
		TableFilter:     cfg.TableFilter,
		TiFlashRecorder: cfg.tiflashRecorder,
		Tables:          fullBackupTables,
	})
	if err != nil {
		return errors.Trace(err)
	}
	schemasReplace.AfterTableRewritten = func(deleted bool, tableInfo *model.TableInfo) {
		// When the table replica changed to 0, the tiflash replica might be set to `nil`.
		// We should remove the table if we meet.
		if deleted || tableInfo.TiFlashReplica == nil {
			cfg.tiflashRecorder.DelTable(tableInfo.ID)
			return
		}
		cfg.tiflashRecorder.AddTable(tableInfo.ID, *tableInfo.TiFlashReplica)
		// Remove the replica firstly. Let's restore them at the end.
		tableInfo.TiFlashReplica = nil
	}

	updateStats := func(kvCount uint64, size uint64) {
		mu.Lock()
		defer mu.Unlock()
		totalKVCount += kvCount
		totalSize += size
	}
	dataFileCount := 0
	ddlFiles, err := client.LoadDDLFilesAndCountDMLFiles(ctx, &dataFileCount)
	if err != nil {
		return err
	}
	pm := g.StartProgress(ctx, "Restore Meta Files", int64(len(ddlFiles)), !cfg.LogProgress)
	if err = withProgress(pm, func(p glue.Progress) error {
		client.RunGCRowsLoader(ctx)
		return client.RestoreMetaKVFiles(ctx, ddlFiles, schemasReplace, updateStats, p.Inc)
	}); err != nil {
		return errors.Annotate(err, "failed to restore meta files")
	}

	rewriteRules := initRewriteRules(schemasReplace)

	ingestRecorder := schemasReplace.GetIngestRecorder()
	if err := client.RangeFilterFromIngestRecorder(ingestRecorder, rewriteRules); err != nil {
		return errors.Trace(err)
	}

	// generate the upstream->downstream id maps for checkpoint
	idrules := make(map[int64]int64)
	downstreamIdset := make(map[int64]struct{})
	for upstreamId, rule := range rewriteRules {
		downstreamId := restore.GetRewriteTableID(upstreamId, rule)
		idrules[upstreamId] = downstreamId
		downstreamIdset[downstreamId] = struct{}{}
	}

	logFilesIter, err := client.LoadDMLFiles(ctx)
	if err != nil {
		return errors.Trace(err)
	}
	pd := g.StartProgress(ctx, "Restore KV Files", int64(dataFileCount), !cfg.LogProgress)
	err = withProgress(pd, func(p glue.Progress) error {
		if cfg.UseCheckpoint {
			logFilesIter, err = client.WrapLogFilesIterWithCheckpoint(ctx, logFilesIter, downstreamIdset, taskName, updateStats, p.Inc)
			if err != nil {
				return errors.Trace(err)
			}
		}
		logFilesIterWithSplit, err := client.WrapLogFilesIterWithSplitHelper(logFilesIter, rewriteRules, g, mgr.GetStorage())
		if err != nil {
			return errors.Trace(err)
		}

		return client.RestoreKVFiles(ctx, rewriteRules, idrules, logFilesIterWithSplit, checkpointRunner, cfg.PitrBatchCount, cfg.PitrBatchSize, updateStats, p.IncBy)
	})
	if err != nil {
		return errors.Annotate(err, "failed to restore kv files")
	}

	if err = client.CleanUpKVFiles(ctx); err != nil {
		return errors.Annotate(err, "failed to clean up")
	}

	if err = client.InsertGCRows(ctx); err != nil {
		return errors.Annotate(err, "failed to insert rows into gc_delete_range")
	}

	if err = client.RepairIngestIndex(ctx, ingestRecorder, g, mgr.GetStorage()); err != nil {
		return errors.Annotate(err, "failed to repair ingest index")
	}

	if cfg.tiflashRecorder != nil {
		sqls := cfg.tiflashRecorder.GenerateAlterTableDDLs(mgr.GetDomain().InfoSchema())
		log.Info("Generating SQLs for restoring TiFlash Replica",
			zap.Strings("sqls", sqls))
		err = g.UseOneShotSession(mgr.GetStorage(), false, func(se glue.Session) error {
			for _, sql := range sqls {
				if errExec := se.ExecuteInternal(ctx, sql); errExec != nil {
					logutil.WarnTerm("Failed to restore tiflash replica config, you may execute the sql restore it manually.",
						logutil.ShortError(errExec),
						zap.String("sql", sql),
					)
				}
			}
			return nil
		})
		if err != nil {
			return err
		}
	}

	gcDisabledRestorable = true

	return nil
}

func createRestoreClient(ctx context.Context, g glue.Glue, cfg *RestoreConfig, mgr *conn.Mgr) (*restore.Client, error) {
	var err error
	keepaliveCfg := GetKeepalive(&cfg.Config)
	keepaliveCfg.PermitWithoutStream = true
	client := restore.NewRestoreClient(mgr.GetPDClient(), mgr.GetTLSConfig(), keepaliveCfg, false)
	err = client.Init(g, mgr.GetStorage())
	if err != nil {
		return nil, errors.Trace(err)
	}
	defer func() {
		if err != nil {
			client.Close()
		}
	}()

	u, err := storage.ParseBackend(cfg.Storage, &cfg.BackendOptions)
	if err != nil {
		return nil, errors.Trace(err)
	}

	opts := storage.ExternalStorageOptions{
		NoCredentials:   cfg.NoCreds,
		SendCredentials: cfg.SendCreds,
	}
	if err = client.SetStorage(ctx, u, &opts); err != nil {
		return nil, errors.Trace(err)
	}
	client.SetRateLimit(cfg.RateLimit)
	client.SetCrypter(&cfg.CipherInfo)
	client.SetConcurrency(uint(cfg.Concurrency))
	client.SetSwitchModeInterval(cfg.SwitchModeInterval)
	client.InitClients(u, false, false)

	rawKVClient, err := newRawBatchClient(ctx, cfg.PD, cfg.TLS)
	if err != nil {
		return nil, errors.Trace(err)
	}
	client.SetRawKVClient(rawKVClient)

	err = client.LoadRestoreStores(ctx)
	if err != nil {
		return nil, errors.Trace(err)
	}

	return client, nil
}

func checkLogRange(restoreFrom, restoreTo, logMinTS, logMaxTS uint64) error {
	// serveral ts constraint：
	// logMinTS <= restoreFrom <= restoreTo <= logMaxTS
	if logMinTS > restoreFrom || restoreFrom > restoreTo || restoreTo > logMaxTS {
		return errors.Annotatef(berrors.ErrInvalidArgument,
			"restore log from %d(%s) to %d(%s), "+
				" but the current existed log from %d(%s) to %d(%s)",
			restoreFrom, oracle.GetTimeFromTS(restoreFrom),
			restoreTo, oracle.GetTimeFromTS(restoreTo),
			logMinTS, oracle.GetTimeFromTS(logMinTS),
			logMaxTS, oracle.GetTimeFromTS(logMaxTS),
		)
	}
	return nil
}

// withProgress execute some logic with the progress, and close it once the execution done.
func withProgress(p glue.Progress, cc func(p glue.Progress) error) error {
	defer p.Close()
	return cc(p)
}

// nolint: unused, deadcode
func countIndices(ts map[int64]*metautil.Table) int64 {
	result := int64(0)
	for _, t := range ts {
		result += int64(len(t.Info.Indices))
	}
	return result
}

type backupLogInfo struct {
	logMaxTS  uint64
	logMinTS  uint64
	clusterID uint64
}

// getLogRange gets the log-min-ts and log-max-ts of starting log backup.
func getLogRange(
	ctx context.Context,
	cfg *Config,
) (backupLogInfo, error) {
	_, s, err := GetStorage(ctx, cfg.Storage, cfg)
	if err != nil {
		return backupLogInfo{}, errors.Trace(err)
	}
	return getLogRangeWithStorage(ctx, cfg, s)
}

func getLogRangeWithStorage(
	ctx context.Context,
	cfg *Config,
	s storage.ExternalStorage,
) (backupLogInfo, error) {
	// logStartTS: Get log start ts from backupmeta file.
	metaData, err := s.ReadFile(ctx, metautil.MetaFile)
	if err != nil {
		return backupLogInfo{}, errors.Trace(err)
	}
	backupMeta := &backuppb.BackupMeta{}
	if err = backupMeta.Unmarshal(metaData); err != nil {
		return backupLogInfo{}, errors.Trace(err)
	}
	// endVersion > 0 represents that the storage has been used for `br backup`
	if backupMeta.GetEndVersion() > 0 {
		return backupLogInfo{}, errors.Annotate(berrors.ErrStorageUnknown,
			"the storage has been used for full backup")
	}
	logStartTS := backupMeta.GetStartVersion()

	// truncateTS: get log truncate ts from TruncateSafePointFileName.
	// If truncateTS equals 0, which represents the stream log has never been truncated.
	truncateTS, err := restore.GetTSFromFile(ctx, s, restore.TruncateSafePointFileName)
	if err != nil {
		return backupLogInfo{}, errors.Trace(err)
	}
	logMinTS := mathutil.Max(logStartTS, truncateTS)

	// get max global resolved ts from metas.
	logMaxTS, err := getGlobalCheckpointFromStorage(ctx, s)
	if err != nil {
		return backupLogInfo{}, errors.Trace(err)
	}
	logMaxTS = mathutil.Max(logMinTS, logMaxTS)

	return backupLogInfo{
		logMaxTS:  logMaxTS,
		logMinTS:  logMinTS,
		clusterID: backupMeta.ClusterId,
	}, nil
}

func getGlobalCheckpointFromStorage(ctx context.Context, s storage.ExternalStorage) (uint64, error) {
	var globalCheckPointTS uint64 = 0
	opt := storage.WalkOption{SubDir: stream.GetStreamBackupGlobalCheckpointPrefix()}
	err := s.WalkDir(ctx, &opt, func(path string, size int64) error {
		if !strings.HasSuffix(path, ".ts") {
			return nil
		}

		buff, err := s.ReadFile(ctx, path)
		if err != nil {
			return errors.Trace(err)
		}
		ts := binary.LittleEndian.Uint64(buff)
		globalCheckPointTS = mathutil.Max(ts, globalCheckPointTS)
		return nil
	})
	return globalCheckPointTS, errors.Trace(err)
}

// getFullBackupTS gets the snapshot-ts of full bakcup
func getFullBackupTS(
	ctx context.Context,
	cfg *RestoreConfig,
) (uint64, uint64, error) {
	_, s, err := GetStorage(ctx, cfg.FullBackupStorage, &cfg.Config)
	if err != nil {
		return 0, 0, errors.Trace(err)
	}

	metaData, err := s.ReadFile(ctx, metautil.MetaFile)
	if err != nil {
		return 0, 0, errors.Trace(err)
	}

	backupmeta := &backuppb.BackupMeta{}
	if err = backupmeta.Unmarshal(metaData); err != nil {
		return 0, 0, errors.Trace(err)
	}

	return backupmeta.GetEndVersion(), backupmeta.GetClusterId(), nil
}

func getGlobalResolvedTS(
	ctx context.Context,
	s storage.ExternalStorage,
	helper *stream.MetadataHelper,
) (uint64, error) {
	storeMap := struct {
		sync.Mutex
		resolvedTSMap map[int64]uint64
	}{}
	storeMap.resolvedTSMap = make(map[int64]uint64)
	err := stream.FastUnmarshalMetaData(ctx, s, func(path string, raw []byte) error {
		m, err := helper.ParseToMetadata(raw)
		if err != nil {
			return err
		}
		storeMap.Lock()
		if resolveTS, exist := storeMap.resolvedTSMap[m.StoreId]; !exist || resolveTS < m.ResolvedTs {
			storeMap.resolvedTSMap[m.StoreId] = m.ResolvedTs
		}
		storeMap.Unlock()
		return nil
	})
	if err != nil {
		return 0, errors.Trace(err)
	}
	var globalCheckpointTS uint64 = 0
	// If V3 global-checkpoint advance, the maximum value in storeMap.resolvedTSMap as global-checkpoint-ts.
	// If v2 global-checkpoint advance, it need the minimal value in storeMap.resolvedTSMap as global-checkpoint-ts.
	// Because each of store maintains own checkpoint-ts only.
	for _, resolveTS := range storeMap.resolvedTSMap {
		if globalCheckpointTS < resolveTS {
			globalCheckpointTS = resolveTS
		}
	}
	return globalCheckpointTS, nil
}

func initFullBackupTables(
	ctx context.Context,
	cfg *RestoreConfig,
) (map[int64]*metautil.Table, error) {
	var storage string
	if len(cfg.FullBackupStorage) > 0 {
		storage = cfg.FullBackupStorage
	} else {
		storage = cfg.Storage
	}
	_, s, err := GetStorage(ctx, storage, &cfg.Config)
	if err != nil {
		return nil, errors.Trace(err)
	}

	metaData, err := s.ReadFile(ctx, metautil.MetaFile)
	if err != nil {
		return nil, errors.Trace(err)
	}
	backupMeta := &backuppb.BackupMeta{}
	if err = backupMeta.Unmarshal(metaData); err != nil {
		return nil, errors.Trace(err)
	}

	// read full backup databases to get map[table]table.Info
	reader := metautil.NewMetaReader(backupMeta, s, nil)

	databases, err := utils.LoadBackupTables(ctx, reader)
	if err != nil {
		return nil, errors.Trace(err)
	}

	tables := make(map[int64]*metautil.Table)
	for _, db := range databases {
		dbName := db.Info.Name.O
		if name, ok := utils.GetSysDBName(db.Info.Name); utils.IsSysDB(name) && ok {
			dbName = name
		}

		if !cfg.TableFilter.MatchSchema(dbName) {
			continue
		}

		for _, table := range db.Tables {
			// check this db is empty.
			if table.Info == nil {
				tables[db.Info.ID] = table
				continue
			}
			if !cfg.TableFilter.MatchTable(dbName, table.Info.Name.O) {
				continue
			}
			tables[table.Info.ID] = table
		}
	}

	return tables, nil
}

<<<<<<< HEAD
func InitSchemasMap(
	ctx context.Context,
	cfg *RestoreConfig,
	clusterID uint64,
) ([]*backuppb.PitrDBMap, error) {
	_, s, err := GetStorage(ctx, cfg.Storage, &cfg.Config)
	if err != nil {
		return nil, errors.Trace(err)
	}

	filename := metautil.PitrIDMapsFilename(clusterID)
	exist, err := s.FileExists(ctx, filename)
	if err != nil {
		return nil, errors.Annotatef(err, "failed to check filename:%s ", filename)
	} else if !exist {
		log.Info("pitr id maps isn't existed", zap.String("file", filename))
		return nil, nil
	}

	metaData, err := s.ReadFile(ctx, filename)
	if err != nil {
		return nil, errors.Trace(err)
	}
	backupMeta := &backuppb.BackupMeta{}
	if err = backupMeta.Unmarshal(metaData); err != nil {
		return nil, errors.Trace(err)
	}

	return backupMeta.GetDbMaps(), nil
}

func initRewriteRules(schemasReplace *stream.SchemasReplace) map[int64]*restore.RewriteRules {
=======
func initRewriteRules(client *restore.Client, tables map[int64]*metautil.Table) (map[int64]*restore.RewriteRules, error) {
	// compare table exists in cluster and map[table]table.Info to get rewrite rules.
>>>>>>> d5473063
	rules := make(map[int64]*restore.RewriteRules)
	filter := schemasReplace.TableFilter

	for _, dbReplace := range schemasReplace.DbMap {
		if utils.IsSysDB(dbReplace.Name) || !filter.MatchSchema(dbReplace.Name) {
			continue
		}

		for oldTableID, tableReplace := range dbReplace.TableMap {
			if !filter.MatchTable(dbReplace.Name, tableReplace.Name) {
				continue
			}

			if _, exist := rules[oldTableID]; !exist {
				log.Info("add rewrite rule",
					zap.String("tableName", dbReplace.Name+"."+tableReplace.Name),
					zap.Int64("oldID", oldTableID), zap.Int64("newID", tableReplace.TableID))
				rules[oldTableID] = restore.GetRewriteRuleOfTable(
					oldTableID, tableReplace.TableID, 0, tableReplace.IndexMap, false)
			}

			for oldID, newID := range tableReplace.PartitionMap {
				if _, exist := rules[oldID]; !exist {
					log.Info("add rewrite rule",
						zap.String("tableName", dbReplace.Name+"."+tableReplace.Name),
						zap.Int64("oldID", oldID), zap.Int64("newID", newID))
					rules[oldID] = restore.GetRewriteRuleOfTable(oldID, newID, 0, tableReplace.IndexMap, false)
				}
			}
		}
	}
	return rules
}

func newRawBatchClient(
	ctx context.Context,
	pdAddrs []string,
	tlsConfig TLSConfig,
) (*restore.RawKVBatchClient, error) {
	security := config.Security{
		ClusterSSLCA:   tlsConfig.CA,
		ClusterSSLCert: tlsConfig.Cert,
		ClusterSSLKey:  tlsConfig.Key,
	}
	rawkvClient, err := restore.NewRawkvClient(ctx, pdAddrs, security)
	if err != nil {
		return nil, errors.Trace(err)
	}

	return restore.NewRawKVBatchClient(rawkvClient, rawKVBatchCount), nil
}

// ShiftTS gets a smaller shiftTS than startTS.
// It has a safe duration between shiftTS and startTS for trasaction.
func ShiftTS(startTS uint64) uint64 {
	physical := oracle.ExtractPhysical(startTS)
	logical := oracle.ExtractLogical(startTS)

	shiftPhysical := physical - streamShiftDuration.Milliseconds()
	if shiftPhysical < 0 {
		return 0
	}
	return oracle.ComposeTS(shiftPhysical, logical)
}

func buildPauseSafePointName(taskName string) string {
	return fmt.Sprintf("%s_pause_safepoint", taskName)
}

func checkPiTRRequirements(ctx context.Context, g glue.Glue, cfg *RestoreConfig, mgr *conn.Mgr) error {
	userDBs := restore.GetExistedUserDBs(mgr.GetDomain())
	if len(userDBs) > 0 {
		userDBNames := make([]string, 0, len(userDBs))
		for _, db := range userDBs {
			userDBNames = append(userDBNames, db.Name.O)
		}
		return errors.Annotatef(berrors.ErrDatabasesAlreadyExisted,
			"databases %s existed in restored cluster, please drop them before execute PiTR",
			strings.Join(userDBNames, ","))
	}

	return nil
}

func checkPiTRTaskInfo(
	ctx context.Context,
	g glue.Glue,
	s storage.ExternalStorage,
	cfg *RestoreConfig,
) (*checkpoint.CheckpointTaskInfoForLogRestore, bool, error) {
	var (
		doFullRestore = (len(cfg.FullBackupStorage) > 0)

		curTaskInfo *checkpoint.CheckpointTaskInfoForLogRestore
	)
	mgr, err := NewMgr(ctx, g, cfg.PD, cfg.TLS, GetKeepalive(&cfg.Config),
		cfg.CheckRequirements, true, conn.StreamVersionChecker)
	if err != nil {
		return nil, false, errors.Trace(err)
	}
	defer mgr.Close()

	clusterID := mgr.GetPDClient().GetClusterID(ctx)
	if cfg.UseCheckpoint {
		exists, err := checkpoint.ExistsCheckpointTaskInfo(ctx, s, clusterID)
		if err != nil {
			return nil, false, errors.Trace(err)
		}
		if exists {
			curTaskInfo, err = checkpoint.LoadCheckpointTaskInfoForLogRestore(ctx, s, clusterID)
			if err != nil {
				return nil, false, errors.Trace(err)
			}
			// TODO: check whether user has manually modified the cluster(ddl). If so, regard the behavior
			//       as restore from scratch. (update `curTaskInfo.RewriteTs` to 0 as an uninitial value)

			// The task info is written to external storage without status `InSnapshotRestore` only when
			// id-maps is persist into external storage, so there is no need to do snapshot restore again.
			if curTaskInfo.StartTS == cfg.StartTS && curTaskInfo.RestoreTS == cfg.RestoreTS {
				// the same task, check whether skip snapshot restore
				doFullRestore = doFullRestore && (curTaskInfo.Progress == checkpoint.InSnapshotRestore)
				log.Info("the same task", zap.Bool("skip-snapshot-restore", !doFullRestore))
			} else {
				// not the same task, so overwrite the taskInfo with a new task
				log.Info("not the same task, start to restore from scratch")
				curTaskInfo = nil
			}
		}
	}

	// restore full snapshot precheck.
	if doFullRestore {
		if !(cfg.UseCheckpoint && curTaskInfo != nil) {
			// Only when use checkpoint and not the first execution,
			// skip checking requirements.
			log.Info("check pitr requirements for the first execution")
			if err := checkPiTRRequirements(ctx, g, cfg, mgr); err != nil {
				return nil, false, errors.Trace(err)
			}
		}
	}

	// persist the new task info
	if cfg.UseCheckpoint && curTaskInfo == nil {
		log.Info("save checkpoint task info with `InSnapshotRestore` status")
		if err := checkpoint.SaveCheckpointTaskInfoForLogRestore(ctx, s, &checkpoint.CheckpointTaskInfoForLogRestore{
			Progress:  checkpoint.InSnapshotRestore,
			StartTS:   cfg.StartTS,
			RestoreTS: cfg.RestoreTS,
			// updated in the stage of `InLogRestoreAndIdMapPersist`
			RewriteTS:    0,
			TiFlashItems: nil,
		}, clusterID); err != nil {
			return nil, false, errors.Trace(err)
		}
	}

	return curTaskInfo, doFullRestore, nil
}<|MERGE_RESOLUTION|>--- conflicted
+++ resolved
@@ -1696,43 +1696,7 @@
 	return tables, nil
 }
 
-<<<<<<< HEAD
-func InitSchemasMap(
-	ctx context.Context,
-	cfg *RestoreConfig,
-	clusterID uint64,
-) ([]*backuppb.PitrDBMap, error) {
-	_, s, err := GetStorage(ctx, cfg.Storage, &cfg.Config)
-	if err != nil {
-		return nil, errors.Trace(err)
-	}
-
-	filename := metautil.PitrIDMapsFilename(clusterID)
-	exist, err := s.FileExists(ctx, filename)
-	if err != nil {
-		return nil, errors.Annotatef(err, "failed to check filename:%s ", filename)
-	} else if !exist {
-		log.Info("pitr id maps isn't existed", zap.String("file", filename))
-		return nil, nil
-	}
-
-	metaData, err := s.ReadFile(ctx, filename)
-	if err != nil {
-		return nil, errors.Trace(err)
-	}
-	backupMeta := &backuppb.BackupMeta{}
-	if err = backupMeta.Unmarshal(metaData); err != nil {
-		return nil, errors.Trace(err)
-	}
-
-	return backupMeta.GetDbMaps(), nil
-}
-
 func initRewriteRules(schemasReplace *stream.SchemasReplace) map[int64]*restore.RewriteRules {
-=======
-func initRewriteRules(client *restore.Client, tables map[int64]*metautil.Table) (map[int64]*restore.RewriteRules, error) {
-	// compare table exists in cluster and map[table]table.Info to get rewrite rules.
->>>>>>> d5473063
 	rules := make(map[int64]*restore.RewriteRules)
 	filter := schemasReplace.TableFilter
 
