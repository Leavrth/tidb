--- conflicted
+++ resolved
@@ -334,8 +334,7 @@
 type ProgressRangeTree struct {
 	*btree.BTreeG[*ProgressRange]
 
-	incompleteItemCount int
-	completeCallBack    func()
+	completeCallBack func()
 }
 
 // NewProgressRangeTree returns an empty range tree.
@@ -343,8 +342,7 @@
 	return ProgressRangeTree{
 		BTreeG: btree.NewG[*ProgressRange](32, (*ProgressRange).Less),
 
-		incompleteItemCount: 0,
-		completeCallBack:    func() {},
+		completeCallBack: func() {},
 	}
 }
 
@@ -378,7 +376,6 @@
 			redact.Key(pr.Origin.StartKey), redact.Key(overlap.Origin.StartKey), redact.Key(overlap.Origin.EndKey))
 	}
 	rangeTree.ReplaceOrInsert(pr)
-	rangeTree.incompleteItemCount += 1
 	return nil
 }
 
@@ -406,40 +403,16 @@
 }
 
 func (rangeTree *ProgressRangeTree) GetIncompleteRanges() []Range {
-	incompleteRanges := make([]Range, 0, 2*(rangeTree.Len()+1))
+	// about 64 MB memory if there are 1 million ranges
+	incompleteRanges := make([]Range, 0, rangeTree.Len())
 	rangeTree.Ascend(func(item *ProgressRange) bool {
-<<<<<<< HEAD
 		// NOTE: maybe there is a late response whose range overlaps with an existing item, which
 		// may cause the complete range tree to become incomplete. Therefore, `item.Complete` is
 		// only for statistic.
 		incomplete := item.Res.GetIncompleteRange(item.Origin.StartKey, item.Origin.EndKey)
-=======
-		items = append(items, &incompleteRangesFetcherItem{
-			pr:       item,
-			complete: false,
-		})
-		return true
-	})
-	return &IncompleteRangesFetcher{
-		items: items,
-		left:  len(items),
-	}
-}
-
-func (iter *IncompleteRangesFetcher) GetIncompleteRanges() []Range {
-	// about 64 MB memory if there are 1 million ranges
-	incompleteRanges := make([]Range, 0, len(iter.items))
-	for _, item := range iter.items {
-		if item.complete {
-			continue
-		}
-
-		incomplete := item.pr.Res.GetIncompleteRange(item.pr.Origin.StartKey, item.pr.Origin.EndKey)
->>>>>>> 1fa29556
 		if len(incomplete) == 0 {
 			if !item.Complete {
 				item.Complete = true
-				rangeTree.incompleteItemCount -= 1
 				rangeTree.completeCallBack()
 			}
 			return true
