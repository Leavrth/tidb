--- conflicted
+++ resolved
@@ -25,6 +25,7 @@
 	"github.com/pingcap/failpoint"
 	backuppb "github.com/pingcap/kvproto/pkg/brpb"
 	"github.com/pingcap/log"
+	"github.com/pingcap/tidb/br/pkg/glue"
 	"github.com/pingcap/tidb/br/pkg/logutil"
 	"github.com/pingcap/tidb/br/pkg/restore"
 	"github.com/pingcap/tidb/br/pkg/restore/split"
@@ -89,13 +90,8 @@
 }
 
 // filterOutFiles filters out files that exist in the checkpoint set.
-<<<<<<< HEAD
-func filterOutFiles(checkpointSet map[string]struct{}, files []*backuppb.File) ([]*backuppb.File, int64) {
+func filterOutFiles(checkpointSet map[string]struct{}, files []*backuppb.File) []*backuppb.File {
 	progress := int64(0)
-=======
-func filterOutFiles(checkpointSet map[string]struct{}, files []*backuppb.File, onProgress func(int64)) []*backuppb.File {
-	progress := int(0)
->>>>>>> 3ac2b49b
 	totalKVs := uint64(0)
 	totalBytes := uint64(0)
 	newFiles := make([]*backuppb.File, 0, len(files))
@@ -112,21 +108,12 @@
 		}
 	}
 	if progress > 0 {
-<<<<<<< HEAD
 		summary.CollectSuccessUnit(summary.TotalKV, 1, totalKVs)
 		summary.CollectSuccessUnit(summary.SkippedKVCountByCheckpoint, 1, totalKVs)
 		summary.CollectSuccessUnit(summary.TotalBytes, 1, totalBytes)
 		summary.CollectSuccessUnit(summary.SkippedBytesByCheckpoint, 1, totalBytes)
-=======
-		// (split/scatter + download/ingest) / (default cf + write cf)
-		onProgress(int64(progress) * 2 / 2)
-		summary.CollectSuccessUnit(summary.TotalKV, progress, totalKVs)
-		summary.CollectSuccessUnit(summary.SkippedKVCountByCheckpoint, progress, totalKVs)
-		summary.CollectSuccessUnit(summary.TotalBytes, progress, totalBytes)
-		summary.CollectSuccessUnit(summary.SkippedBytesByCheckpoint, progress, totalBytes)
->>>>>>> 3ac2b49b
-	}
-	return newFiles, progress
+	}
+	return newFiles
 }
 
 // If there are many tables with only a few rows, the number of merged SSTs will be too large.
@@ -140,12 +127,7 @@
 	checkpointSetWithTableID map[int64]map[string]struct{},
 	splitSizeBytes, splitKeyCount uint64,
 	splitOnTable bool,
-<<<<<<< HEAD
-) ([][]byte, [][]TableIDWithFiles, int64, error) {
-=======
-	onProgress func(int64),
 ) ([][]byte, []restore.BatchBackupFileSet, error) {
->>>>>>> 3ac2b49b
 	sortedPhysicalTables := getSortedPhysicalTables(createdTables)
 	// mapping table ID to its backup files
 	fileOfTable, hintSplitKeyCount := mapTableToFiles(allFiles)
@@ -162,10 +144,9 @@
 		lastFilesGroup        restore.BatchBackupFileSet = nil
 
 		// statistic
-		mergedRangeCount         = 0
-		totalWriteCFFile   int   = 0
-		totalDefaultCFFile int   = 0
-		skipFileCount      int64 = 0
+		mergedRangeCount       = 0
+		totalWriteCFFile   int = 0
+		totalDefaultCFFile int = 0
 	)
 
 	log.Info("start to merge ranges", zap.Uint64("kv size threshold", splitSizeBytes), zap.Uint64("kv count threshold", splitKeyCount))
@@ -173,7 +154,7 @@
 		files := fileOfTable[table.OldPhysicalID]
 		for _, file := range files {
 			if err := restoreutils.ValidateFileRewriteRule(file, table.RewriteRules); err != nil {
-				return nil, nil, 0, errors.Trace(err)
+				return nil, nil, errors.Trace(err)
 			}
 		}
 		// Merge small ranges to reduce split and scatter regions.
@@ -181,7 +162,7 @@
 		sortedRanges, stat, err := restoreutils.MergeAndRewriteFileRanges(
 			files, table.RewriteRules, splitSizeBytes, splitKeyCount)
 		if err != nil {
-			return nil, nil, 0, errors.Trace(err)
+			return nil, nil, errors.Trace(err)
 		}
 		totalDefaultCFFile += stat.TotalDefaultCFFile
 		totalWriteCFFile += stat.TotalWriteCFFile
@@ -251,12 +232,7 @@
 			// checkpoint filter out the import done files in the previous restore executions.
 			// Notice that skip ranges after select split keys in order to make the split keys
 			// always the same.
-<<<<<<< HEAD
-			newFiles, progress := filterOutFiles(checkpointSet, rg.Files)
-			skipFileCount += progress
-=======
-			newFiles := filterOutFiles(checkpointSet, rg.Files, onProgress)
->>>>>>> 3ac2b49b
+			newFiles := filterOutFiles(checkpointSet, rg.Files)
 			// append the new files into the group
 			if len(newFiles) > 0 {
 				if len(lastFilesGroup) == 0 || lastFilesGroup[len(lastFilesGroup)-1].TableID != table.NewPhysicalID {
@@ -302,7 +278,7 @@
 	summary.CollectInt("default CF files", totalDefaultCFFile)
 	summary.CollectInt("write CF files", totalWriteCFFile)
 	log.Info("range and file prepared", zap.Int("default file count", totalDefaultCFFile), zap.Int("write file count", totalWriteCFFile))
-	return sortedSplitKeys, tableIDWithFilesGroup, skipFileCount, nil
+	return sortedSplitKeys, tableIDWithFilesGroup, nil
 }
 
 type RestoreTablesContext struct {
@@ -322,20 +298,7 @@
 	Glue glue.Glue
 }
 
-func (rc *SnapClient) RestoreTables(
-	ctx context.Context,
-<<<<<<< HEAD
-	rtCtx RestoreTablesContext,
-=======
-	placementRuleManager PlacementRuleManager,
-	createdTables []*CreatedTable,
-	allFiles []*backuppb.File,
-	checkpointSetWithTableID map[int64]map[string]struct{},
-	splitSizeBytes, splitKeyCount uint64,
-	splitOnTable bool,
-	onProgress func(int64),
->>>>>>> 3ac2b49b
-) error {
+func (rc *SnapClient) RestoreTables(ctx context.Context, rtCtx RestoreTablesContext) error {
 	placementRuleManager, err := NewPlacementRuleManager(ctx, rc.pdClient, rc.pdHTTPClient, rc.tlsConf, rtCtx.Online)
 	if err != nil {
 		return errors.Trace(err)
@@ -351,12 +314,8 @@
 	}()
 
 	start := time.Now()
-<<<<<<< HEAD
-	sortedSplitKeys, tableIDWithFilesGroup, progressSkip, err :=
+	sortedSplitKeys, tableIDWithFilesGroup, err :=
 		SortAndValidateFileRanges(rtCtx.CreatedTables, rtCtx.AllFiles, rtCtx.CheckpointSetWithTableID, rtCtx.SplitSizeBytes, rtCtx.SplitKeyCount, rtCtx.SplitOnTable)
-=======
-	sortedSplitKeys, tableIDWithFilesGroup, err := SortAndValidateFileRanges(createdTables, allFiles, checkpointSetWithTableID, splitSizeBytes, splitKeyCount, splitOnTable, onProgress)
->>>>>>> 3ac2b49b
 	if err != nil {
 		return errors.Trace(err)
 	}
@@ -364,39 +323,18 @@
 	summary.CollectDuration("merge ranges", elapsed)
 	log.Info("Restore Stage Duration", zap.String("stage", "merge ranges"), zap.Duration("take", elapsed))
 
-	newProgress := func(i int64) { onProgress(i) }
-	start = time.Now()
-<<<<<<< HEAD
 	if err := glue.WithProgress(ctx, rtCtx.Glue, "Split&Scatter Regions", int64(len(sortedSplitKeys)), !rtCtx.LogProgress, func(updateCh glue.Progress) error {
-		return rc.SplitPoints(ctx, sortedSplitKeys, updateCh, false)
+		return rc.SplitPoints(ctx, sortedSplitKeys, updateCh.IncBy, false)
 	}); err != nil {
-=======
-	if err = rc.SplitPoints(ctx, sortedSplitKeys, newProgress, false); err != nil {
->>>>>>> 3ac2b49b
 		return errors.Trace(err)
 	}
-	elapsed = time.Since(start)
-	summary.CollectDuration("split region", elapsed)
-	summary.CollectInt("split keys", len(sortedSplitKeys))
-	log.Info("Restore Stage Duration", zap.String("stage", "split regions"), zap.Duration("take", elapsed))
-
-	start = time.Now()
-<<<<<<< HEAD
-	if err := glue.WithProgress(ctx, rtCtx.Glue, "Download&Ingest SST", int64(len(rtCtx.AllFiles)), !rtCtx.LogProgress, func(updateCh glue.Progress) error {
-		updateCh.IncBy(progressSkip)
-		return rc.RestoreSSTFiles(ctx, tableIDWithFilesGroup, updateCh)
+
+	if err := glue.WithProgress(ctx, rtCtx.Glue, "Download&Ingest SST", int64(len(tableIDWithFilesGroup)), !rtCtx.LogProgress, func(updateCh glue.Progress) error {
+		return rc.RestoreSSTFiles(ctx, tableIDWithFilesGroup, updateCh.IncBy)
 	}); err != nil {
-=======
-	if err = rc.RestoreSSTFiles(ctx, tableIDWithFilesGroup, newProgress); err != nil {
->>>>>>> 3ac2b49b
 		return errors.Trace(err)
 	}
 
-	elapsed = time.Since(start)
-	summary.CollectDuration("restore files", elapsed)
-	log.Info("Restore Stage Duration", zap.String("stage", "restore files"), zap.Duration("take", elapsed))
-
-	summary.CollectSuccessUnit("files", len(rtCtx.AllFiles), elapsed)
 	return nil
 }
 
@@ -407,7 +345,17 @@
 	sortedSplitKeys [][]byte,
 	onProgress func(int64),
 	isRawKv bool,
-) error {
+) (err error) {
+	start := time.Now()
+	defer func() {
+		if err == nil {
+			elapsed := time.Since(start)
+			log.Info("Restore Stage Duration", zap.String("stage", "split regions"), zap.Duration("take", elapsed))
+			summary.CollectDuration("split regions", elapsed)
+			summary.CollectInt("split keys", len(sortedSplitKeys))
+		}
+	}()
+
 	splitClientOpts := make([]split.ClientOptionalParameter, 0, 2)
 	splitClientOpts = append(splitClientOpts, split.WithOnSplit(func(keys [][]byte) {
 		onProgress(int64(len(keys)))
@@ -446,14 +394,6 @@
 	tableIDWithFilesGroup []restore.BatchBackupFileSet,
 	onProgress func(int64),
 ) (retErr error) {
-<<<<<<< HEAD
-	if err := rc.setSpeedLimit(ctx, rc.rateLimit); err != nil {
-		return errors.Trace(err)
-	}
-	defer rc.resetSpeedLimit(ctx)
-
-=======
->>>>>>> 3ac2b49b
 	failpoint.Inject("corrupt-files", func(v failpoint.Value) {
 		if cmd, ok := v.(string); ok {
 			switch cmd {
@@ -472,75 +412,10 @@
 		}
 	})
 
-<<<<<<< HEAD
-	return rc.restoreSSTFilesInternal(ctx, tableIDWithFilesGroup, updateCh)
-}
-
-func (rc *SnapClient) restoreSSTFilesInternal(
-	ctx context.Context,
-	tableIDWithFilesGroup [][]TableIDWithFiles,
-	updateCh glue.Progress,
-) error {
-	eg, ectx := errgroup.WithContext(ctx)
-	for _, tableIDWithFiles := range tableIDWithFilesGroup {
-		if ectx.Err() != nil {
-			log.Warn("Restoring encountered error and already stopped, give up remained files.",
-				logutil.ShortError(ectx.Err()))
-			// We will fetch the error from the errgroup then (If there were).
-			// Also note if the parent context has been canceled or something,
-			// breaking here directly is also a reasonable behavior.
-			break
-		}
-		filesReplica := tableIDWithFiles
-		rc.fileImporter.WaitUntilUnblock()
-		rc.workerPool.ApplyOnErrorGroup(eg, func() (restoreErr error) {
-			fileStart := time.Now()
-			defer func() {
-				if restoreErr == nil {
-					log.Info("import files done", zapFilesGroup(filesReplica),
-						zap.Duration("take", time.Since(fileStart)))
-					for _, filesGroup := range filesReplica {
-						updateCh.IncBy(int64(len(filesGroup.Files)))
-					}
-				}
-			}()
-			if importErr := rc.fileImporter.ImportSSTFiles(ectx, filesReplica, rc.cipher, rc.dom.Store().GetCodec().GetAPIVersion()); importErr != nil {
-				return errors.Trace(importErr)
-			}
-
-			// the data of this range has been import done
-			if rc.checkpointRunner != nil && len(filesReplica) > 0 {
-				for _, filesGroup := range filesReplica {
-					rangeKeySet := make(map[string]struct{})
-					for _, file := range filesGroup.Files {
-						rangeKey := getFileRangeKey(file.Name)
-						// Assert that the files having the same rangeKey are all in the current filesGroup.Files
-						rangeKeySet[rangeKey] = struct{}{}
-					}
-					for rangeKey := range rangeKeySet {
-						// The checkpoint range shows this ranges of kvs has been restored into
-						// the table corresponding to the table-id.
-						if err := checkpoint.AppendRangesForRestore(ectx, rc.checkpointRunner, filesGroup.TableID, rangeKey); err != nil {
-							return errors.Trace(err)
-						}
-					}
-				}
-			}
-
-			return nil
-		})
-	}
-
-	if err := eg.Wait(); err != nil {
-		summary.CollectFailureUnit("file", err)
-		log.Error("restore files failed", zap.Error(err))
-		return errors.Trace(err)
-=======
 	r := rc.GetRestorer(rc.checkpointRunner)
 	retErr = r.GoRestore(onProgress, tableIDWithFilesGroup...)
 	if retErr != nil {
 		return retErr
->>>>>>> 3ac2b49b
 	}
 	return r.WaitUntilFinish()
 }