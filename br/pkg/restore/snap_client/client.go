--- conflicted
+++ resolved
@@ -365,11 +365,7 @@
 		rc.preallocInfo = meta.PreallocedInfo
 
 		// t1 is the latest time the checkpoint ranges persisted to the external storage.
-<<<<<<< HEAD
-		t1, err := checkpoint.LoadCheckpointDataForSnapshotRestore(ctx, execCtx, func(tableID int64, v checkpoint.RestoreValueType) error {
-=======
-		t1, err := checkpoint.LoadCheckpointDataForSstRestore(ctx, execCtx, checkpoint.SnapshotRestoreCheckpointDatabaseName, func(tableID int64, v checkpoint.RestoreValueType) {
->>>>>>> df0c5d1f
+		t1, err := checkpoint.LoadCheckpointDataForSstRestore(ctx, execCtx, checkpoint.SnapshotRestoreCheckpointDatabaseName, func(tableID int64, v checkpoint.RestoreValueType) error {
 			checkpointSet, exists := checkpointSetWithTableID[tableID]
 			if !exists {
 				checkpointSet = make(map[string]struct{})
