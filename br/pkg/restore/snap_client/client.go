// Copyright 2024 PingCAP, Inc.
//
// Licensed under the Apache License, Version 2.0 (the "License");
// you may not use this file except in compliance with the License.
// You may obtain a copy of the License at
//
//     http://www.apache.org/licenses/LICENSE-2.0
//
// Unless required by applicable law or agreed to in writing, software
// distributed under the License is distributed on an "AS IS" BASIS,
// WITHOUT WARRANTIES OR CONDITIONS OF ANY KIND, either express or implied.
// See the License for the specific language governing permissions and
// limitations under the License.

package snapclient

import (
	"bytes"
	"cmp"
	"context"
	"crypto/tls"
	"encoding/json"
	"slices"
	"strings"
	"sync"
	"time"

	"github.com/opentracing/opentracing-go"
	"github.com/pingcap/errors"
	"github.com/pingcap/failpoint"
	backuppb "github.com/pingcap/kvproto/pkg/brpb"
	"github.com/pingcap/kvproto/pkg/metapb"
	"github.com/pingcap/log"
	"github.com/pingcap/tidb/br/pkg/checkpoint"
	"github.com/pingcap/tidb/br/pkg/checksum"
	"github.com/pingcap/tidb/br/pkg/conn"
	"github.com/pingcap/tidb/br/pkg/conn/util"
	berrors "github.com/pingcap/tidb/br/pkg/errors"
	"github.com/pingcap/tidb/br/pkg/glue"
	"github.com/pingcap/tidb/br/pkg/logutil"
	"github.com/pingcap/tidb/br/pkg/metautil"
	"github.com/pingcap/tidb/br/pkg/pdutil"
	"github.com/pingcap/tidb/br/pkg/restore"
	importclient "github.com/pingcap/tidb/br/pkg/restore/internal/import_client"
	tidallocdb "github.com/pingcap/tidb/br/pkg/restore/internal/prealloc_db"
	tidalloc "github.com/pingcap/tidb/br/pkg/restore/internal/prealloc_table_id"
	"github.com/pingcap/tidb/br/pkg/restore/split"
	restoreutils "github.com/pingcap/tidb/br/pkg/restore/utils"
	"github.com/pingcap/tidb/br/pkg/summary"
	"github.com/pingcap/tidb/br/pkg/utils"
	"github.com/pingcap/tidb/br/pkg/version"
	"github.com/pingcap/tidb/pkg/domain"
	"github.com/pingcap/tidb/pkg/kv"
	"github.com/pingcap/tidb/pkg/meta"
	"github.com/pingcap/tidb/pkg/meta/model"
	tidbutil "github.com/pingcap/tidb/pkg/util"
	"github.com/pingcap/tidb/pkg/util/redact"
	kvutil "github.com/tikv/client-go/v2/util"
	pd "github.com/tikv/pd/client"
	pdhttp "github.com/tikv/pd/client/http"
	"go.uber.org/zap"
	"golang.org/x/sync/errgroup"
	"google.golang.org/grpc/keepalive"
)

const (
	strictPlacementPolicyMode = "STRICT"
	ignorePlacementPolicyMode = "IGNORE"

<<<<<<< HEAD
	defaultDDLConcurrency     = 16
	maxSplitKeysOnce          = 10240
	resetSpeedLimitRetryTimes = 3
=======
	resetSpeedLimitRetryTimes = 3
	defaultDDLConcurrency     = 100
	maxSplitKeysOnce          = 10240
>>>>>>> 3ac2b49b
)

const minBatchDdlSize = 1

type SnapClient struct {
	restorer restore.SstRestorer
	// Use a closure to lazy load checkpoint runner
	getRestorerFn func(*checkpoint.CheckpointRunner[checkpoint.RestoreKeyType, checkpoint.RestoreValueType]) restore.SstRestorer
	// Tool clients used by SnapClient
	pdClient     pd.Client
	pdHTTPClient pdhttp.Client

	// User configurable parameters
	cipher              *backuppb.CipherInfo
	concurrencyPerStore uint
	keepaliveConf       keepalive.ClientParameters
	rateLimit           uint64
	tlsConf             *tls.Config

	switchCh chan struct{}

	storeCount    int
	supportPolicy bool
	workerPool    *tidbutil.WorkerPool

	noSchema bool

	databases map[string]*metautil.Database
	ddlJobs   []*model.Job

	// store tables need to rebase info like auto id and random id and so on after create table
	rebasedTablesMap map[restore.UniqueTableName]bool

	backupMeta *backuppb.BackupMeta

	// TODO Remove this field or replace it with a []*DB,
	// since https://github.com/pingcap/br/pull/377 needs more DBs to speed up DDL execution.
	// And for now, we must inject a pool of DBs to `Client.GoCreateTables`, otherwise there would be a race condition.
	// This is dirty: why we need DBs from different sources?
	// By replace it with a []*DB, we can remove the dirty parameter of `Client.GoCreateTable`,
	// along with them in some private functions.
	// Before you do it, you can firstly read discussions at
	// https://github.com/pingcap/br/pull/377#discussion_r446594501,
	// this probably isn't as easy as it seems like (however, not hard, too :D)
	db *tidallocdb.DB

	// use db pool to speed up restoration in BR binary mode.
	dbPool []*tidallocdb.DB

	dom *domain.Domain

	// correspond to --tidb-placement-mode config.
	// STRICT(default) means policy related SQL can be executed in tidb.
	// IGNORE means policy related SQL will be ignored.
	policyMode string

	// policy name -> policy info
	policyMap *sync.Map

	batchDdlSize uint

	// if fullClusterRestore = true:
	// - if there's system tables in the backup(backup data since br 5.1.0), the cluster should be a fresh cluster
	//	without user database or table. and system tables about privileges is restored together with user data.
	// - if there no system tables in the backup(backup data from br < 5.1.0), restore all user data just like
	//	previous version did.
	// if fullClusterRestore = false, restore all user data just like previous version did.
	// fullClusterRestore = true when there is no explicit filter setting, and it's full restore or point command
	// 	with a full backup data.
	// todo: maybe change to an enum
	// this feature is controlled by flag with-sys-table
	fullClusterRestore bool

	// see RestoreCommonConfig.WithSysTable
	withSysTable bool

	// the rewrite mode of the downloaded SST files in TiKV.
	rewriteMode RewriteMode

	// checkpoint information for snapshot restore
	checkpointRunner *checkpoint.CheckpointRunner[checkpoint.RestoreKeyType, checkpoint.RestoreValueType]

	checkpointChecksum map[int64]*checkpoint.ChecksumItem
}

// NewRestoreClient returns a new RestoreClient.
func NewRestoreClient(
	pdClient pd.Client,
	pdHTTPCli pdhttp.Client,
	tlsConf *tls.Config,
	keepaliveConf keepalive.ClientParameters,
) *SnapClient {
	return &SnapClient{
		pdClient:      pdClient,
		pdHTTPClient:  pdHTTPCli,
		tlsConf:       tlsConf,
		keepaliveConf: keepaliveConf,
		switchCh:      make(chan struct{}),
	}
}

func (rc *SnapClient) GetRestorer(checkpointRunner *checkpoint.CheckpointRunner[checkpoint.RestoreKeyType, checkpoint.RestoreValueType]) restore.SstRestorer {
	if rc.restorer == nil {
		rc.restorer = rc.getRestorerFn(checkpointRunner)
	}
	return rc.restorer
}

func (rc *SnapClient) closeConn() {
	// rc.db can be nil in raw kv mode.
	if rc.db != nil {
		rc.db.Close()
	}
	for _, db := range rc.dbPool {
		db.Close()
	}
}

// Close a client.
func (rc *SnapClient) Close() {
	// close the connection, and it must be succeed when in SQL mode.
	rc.closeConn()

	if rc.restorer != nil {
		if err := rc.restorer.Close(); err != nil {
			log.Warn("failed to close file restorer")
		}
	}

	log.Info("Restore client closed")
}

func (rc *SnapClient) SetRateLimit(rateLimit uint64) {
	rc.rateLimit = rateLimit
}

func (rc *SnapClient) SetCrypter(crypter *backuppb.CipherInfo) {
	rc.cipher = crypter
}

// GetClusterID gets the cluster id from down-stream cluster.
func (rc *SnapClient) GetClusterID(ctx context.Context) uint64 {
	return rc.pdClient.GetClusterID(ctx)
}

func (rc *SnapClient) GetDomain() *domain.Domain {
	return rc.dom
}

// GetTLSConfig returns the tls config.
func (rc *SnapClient) GetTLSConfig() *tls.Config {
	return rc.tlsConf
}

// GetSupportPolicy tells whether target tidb support placement policy.
func (rc *SnapClient) GetSupportPolicy() bool {
	return rc.supportPolicy
}

func (rc *SnapClient) updateConcurrency() {
	// we believe 32 is large enough for download worker pool.
	// it won't reach the limit if sst files distribute evenly.
	// when restore memory usage is still too high, we should reduce concurrencyPerStore
	// to sarifice some speed to reduce memory usage.
	count := uint(rc.storeCount) * rc.concurrencyPerStore * 32
	log.Info("download coarse worker pool", zap.Uint("size", count))
	rc.workerPool = tidbutil.NewWorkerPool(count, "file")
}

// SetConcurrencyPerStore sets the concurrency of download files for each store.
func (rc *SnapClient) SetConcurrencyPerStore(c uint) {
	log.Info("per-store download worker pool", zap.Uint("size", c))
	rc.concurrencyPerStore = c
}

func (rc *SnapClient) SetBatchDdlSize(batchDdlsize uint) {
	rc.batchDdlSize = batchDdlsize
}

func (rc *SnapClient) GetBatchDdlSize() uint {
	return rc.batchDdlSize
}

func (rc *SnapClient) SetWithSysTable(withSysTable bool) {
	rc.withSysTable = withSysTable
}

// TODO: remove this check and return RewriteModeKeyspace
func (rc *SnapClient) SetRewriteMode(ctx context.Context) {
	if err := version.CheckClusterVersion(ctx, rc.pdClient, version.CheckVersionForKeyspaceBR); err != nil {
		log.Warn("Keyspace BR is not supported in this cluster, fallback to legacy restore", zap.Error(err))
		rc.rewriteMode = RewriteModeLegacy
	} else {
		rc.rewriteMode = RewriteModeKeyspace
	}
}

func (rc *SnapClient) GetRewriteMode() RewriteMode {
	return rc.rewriteMode
}

// SetPlacementPolicyMode to policy mode.
func (rc *SnapClient) SetPlacementPolicyMode(withPlacementPolicy string) {
	switch strings.ToUpper(withPlacementPolicy) {
	case strictPlacementPolicyMode:
		rc.policyMode = strictPlacementPolicyMode
	case ignorePlacementPolicyMode:
		rc.policyMode = ignorePlacementPolicyMode
	default:
		rc.policyMode = strictPlacementPolicyMode
	}
	log.Info("set placement policy mode", zap.String("mode", rc.policyMode))
}

// AllocTableIDs would pre-allocate the table's origin ID if exists, so that the TiKV doesn't need to rewrite the key in
// the download stage.
func (rc *SnapClient) AllocTableIDs(ctx context.Context, tables []*metautil.Table) error {
	preallocedTableIDs := tidalloc.New(tables)
	ctx = kv.WithInternalSourceType(ctx, kv.InternalTxnBR)
	err := kv.RunInNewTxn(ctx, rc.GetDomain().Store(), true, func(_ context.Context, txn kv.Transaction) error {
		return preallocedTableIDs.Alloc(meta.NewMutator(txn))
	})
	if err != nil {
		return err
	}

	log.Info("registering the table IDs", zap.Stringer("ids", preallocedTableIDs))
	for i := range rc.dbPool {
		rc.dbPool[i].RegisterPreallocatedIDs(preallocedTableIDs)
	}
	if rc.db != nil {
		rc.db.RegisterPreallocatedIDs(preallocedTableIDs)
	}
	return nil
}

// InitCheckpoint initialize the checkpoint status for the cluster. If the cluster is
// restored for the first time, it will initialize the checkpoint metadata. Otherwrise,
// it will load checkpoint metadata and checkpoint ranges/checksum from the external
// storage.
func (rc *SnapClient) InitCheckpoint(
	ctx context.Context,
	g glue.Glue, store kv.Storage,
	config *pdutil.ClusterConfig,
	checkpointFirstRun bool,
) (checkpointSetWithTableID map[int64]map[string]struct{}, checkpointClusterConfig *pdutil.ClusterConfig, err error) {
	// checkpoint sets distinguished by range key
	checkpointSetWithTableID = make(map[int64]map[string]struct{})

	if !checkpointFirstRun {
		execCtx := rc.db.Session().GetSessionCtx().GetRestrictedSQLExecutor()
		// load the checkpoint since this is not the first time to restore
		meta, err := checkpoint.LoadCheckpointMetadataForSnapshotRestore(ctx, execCtx)
		if err != nil {
			return checkpointSetWithTableID, nil, errors.Trace(err)
		}

		if meta.UpstreamClusterID != rc.backupMeta.ClusterId {
			return checkpointSetWithTableID, nil, errors.Errorf(
				"The upstream cluster id[%d] of the current snapshot restore does not match that[%d] recorded in checkpoint. "+
					"Perhaps you should specify the last full backup storage instead, "+
					"or just clean the checkpoint database[%s] if the cluster has been cleaned up.",
				rc.backupMeta.ClusterId, meta.UpstreamClusterID, checkpoint.SnapshotRestoreCheckpointDatabaseName)
		}

		if meta.RestoredTS != rc.backupMeta.EndVersion {
			return checkpointSetWithTableID, nil, errors.Errorf(
				"The current snapshot restore want to restore cluster to the BackupTS[%d], which is different from that[%d] recorded in checkpoint. "+
					"Perhaps you should specify the last full backup storage instead, "+
					"or just clean the checkpoint database[%s] if the cluster has been cleaned up.",
				rc.backupMeta.EndVersion, meta.RestoredTS, checkpoint.SnapshotRestoreCheckpointDatabaseName,
			)
		}

		// The schedulers config is nil, so the restore-schedulers operation is just nil.
		// Then the undo function would use the result undo of `remove schedulers` operation,
		// instead of that in checkpoint meta.
		if meta.SchedulersConfig != nil {
			checkpointClusterConfig = meta.SchedulersConfig
		}

		// t1 is the latest time the checkpoint ranges persisted to the external storage.
		t1, err := checkpoint.LoadCheckpointDataForSstRestore(ctx, execCtx, checkpoint.SnapshotRestoreCheckpointDatabaseName, func(tableID int64, v checkpoint.RestoreValueType) {
			checkpointSet, exists := checkpointSetWithTableID[tableID]
			if !exists {
				checkpointSet = make(map[string]struct{})
				checkpointSetWithTableID[tableID] = checkpointSet
			}
			checkpointSet[v.RangeKey] = struct{}{}
		})
		if err != nil {
			return checkpointSetWithTableID, nil, errors.Trace(err)
		}

		checkpointChecksum, t2, err := checkpoint.LoadCheckpointChecksumForRestore(ctx, execCtx)
		if err != nil {
			return checkpointSetWithTableID, nil, errors.Trace(err)
		}
		rc.checkpointChecksum = checkpointChecksum
		// use the later time to adjust the summary elapsed time.
		if t1 > t2 {
			summary.AdjustStartTimeToEarlierTime(t1)
		} else {
			summary.AdjustStartTimeToEarlierTime(t2)
		}
	} else {
		// initialize the checkpoint metadata since it is the first time to restore.
		meta := &checkpoint.CheckpointMetadataForSnapshotRestore{
			UpstreamClusterID: rc.backupMeta.ClusterId,
			RestoredTS:        rc.backupMeta.EndVersion,
		}
		// a nil config means undo function
		if config != nil {
			meta.SchedulersConfig = &pdutil.ClusterConfig{Schedulers: config.Schedulers, ScheduleCfg: config.ScheduleCfg}
		}
		if err := checkpoint.SaveCheckpointMetadataForSstRestore(ctx, rc.db.Session(), checkpoint.SnapshotRestoreCheckpointDatabaseName, meta); err != nil {
			return checkpointSetWithTableID, nil, errors.Trace(err)
		}
	}

	se, err := g.CreateSession(store)
	if err != nil {
		return checkpointSetWithTableID, nil, errors.Trace(err)
	}
	rc.checkpointRunner, err = checkpoint.StartCheckpointRunnerForRestore(ctx, se, checkpoint.SnapshotRestoreCheckpointDatabaseName)
	if err != nil {
		return checkpointSetWithTableID, nil, errors.Trace(err)
	}
	return checkpointSetWithTableID, checkpointClusterConfig, nil
}

func (rc *SnapClient) WaitForFinishCheckpoint(ctx context.Context, flush bool) {
	if rc.checkpointRunner != nil {
		rc.checkpointRunner.WaitForFinish(ctx, flush)
	}
}

// makeDBPool makes a session pool with specficated size by sessionFactory.
func makeDBPool(size uint, dbFactory func() (*tidallocdb.DB, error)) ([]*tidallocdb.DB, error) {
	dbPool := make([]*tidallocdb.DB, 0, size)
	for i := uint(0); i < size; i++ {
		db, e := dbFactory()
		if e != nil {
			return dbPool, e
		}
		if db != nil {
			dbPool = append(dbPool, db)
		}
	}
	return dbPool, nil
}

// Init create db connection and domain for storage.
func (rc *SnapClient) Init(g glue.Glue, store kv.Storage) error {
	// setDB must happen after set PolicyMode.
	// we will use policyMode to set session variables.
	var err error
	rc.db, rc.supportPolicy, err = tidallocdb.NewDB(g, store, rc.policyMode)
	if err != nil {
		return errors.Trace(err)
	}
	rc.dom, err = g.GetDomain(store)
	if err != nil {
		return errors.Trace(err)
	}

	// init backupMeta only for passing unit test
	if rc.backupMeta == nil {
		rc.backupMeta = new(backuppb.BackupMeta)
	}

	// There are different ways to create session between in binary and in SQL.
	//
	// Maybe allow user modify the DDL concurrency isn't necessary,
	// because executing DDL is really I/O bound (or, algorithm bound?),
	// and we cost most of time at waiting DDL jobs be enqueued.
	// So these jobs won't be faster or slower when machine become faster or slower,
	// hence make it a fixed value would be fine.
	rc.dbPool, err = makeDBPool(defaultDDLConcurrency, func() (*tidallocdb.DB, error) {
		db, _, err := tidallocdb.NewDB(g, store, rc.policyMode)
		return db, err
	})
	if err != nil {
		log.Warn("create session pool failed, we will send DDLs only by created sessions",
			zap.Error(err),
			zap.Int("sessionCount", len(rc.dbPool)),
		)
	}
	return errors.Trace(err)
}

func SetSpeedLimitFn(ctx context.Context, stores []*metapb.Store, pool *tidbutil.WorkerPool) func(*SnapFileImporter, uint64) error {
	return func(importer *SnapFileImporter, limit uint64) error {
		eg, ectx := errgroup.WithContext(ctx)
		for _, store := range stores {
			if err := ectx.Err(); err != nil {
				return errors.Trace(err)
			}

			finalStore := store
			pool.ApplyOnErrorGroup(eg,
				func() error {
					err := importer.SetDownloadSpeedLimit(ectx, finalStore.GetId(), limit)
					if err != nil {
						return errors.Trace(err)
					}
					return nil
				})
		}
		return eg.Wait()
	}
}

func (rc *SnapClient) initClients(ctx context.Context, backend *backuppb.StorageBackend, isRawKvMode bool, isTxnKvMode bool,
	RawStartKey, RawEndKey []byte) error {
	stores, err := conn.GetAllTiKVStoresWithRetry(ctx, rc.pdClient, util.SkipTiFlash)
	if err != nil {
		return errors.Annotate(err, "failed to get stores")
	}
	rc.storeCount = len(stores)
	rc.updateConcurrency()

	var createCallBacks []func(*SnapFileImporter) error
	var closeCallBacks []func(*SnapFileImporter) error
	var splitClientOpts []split.ClientOptionalParameter
	if isRawKvMode {
		splitClientOpts = append(splitClientOpts, split.WithRawKV())
		createCallBacks = append(createCallBacks, func(importer *SnapFileImporter) error {
			return importer.SetRawRange(RawStartKey, RawEndKey)
		})
	}
	createCallBacks = append(createCallBacks, func(importer *SnapFileImporter) error {
		return importer.CheckMultiIngestSupport(ctx, stores)
	})
	if rc.rateLimit != 0 {
		setFn := SetSpeedLimitFn(ctx, stores, rc.workerPool)
		createCallBacks = append(createCallBacks, func(importer *SnapFileImporter) error {
			return setFn(importer, rc.rateLimit)
		})
		closeCallBacks = append(closeCallBacks, func(importer *SnapFileImporter) error {
			// In future we may need a mechanism to set speed limit in ttl. like what we do in switchmode. TODO
			var resetErr error
			for retry := 0; retry < resetSpeedLimitRetryTimes; retry++ {
				resetErr = setFn(importer, 0)
				if resetErr != nil {
					log.Warn("failed to reset speed limit, retry it",
						zap.Int("retry time", retry), logutil.ShortError(resetErr))
					time.Sleep(time.Duration(retry+3) * time.Second)
					continue
				}
				break
			}
			if resetErr != nil {
				log.Error("failed to reset speed limit, please reset it manually", zap.Error(resetErr))
			}
			return resetErr
		})
	}

	metaClient := split.NewClient(rc.pdClient, rc.pdHTTPClient, rc.tlsConf, maxSplitKeysOnce, rc.storeCount+1, splitClientOpts...)
	importCli := importclient.NewImportClient(metaClient, rc.tlsConf, rc.keepaliveConf)

	var fileImporter *SnapFileImporter
	opt := NewSnapFileImporterOptions(
		rc.cipher, metaClient, importCli, backend,
		rc.rewriteMode, stores, rc.concurrencyPerStore, createCallBacks, closeCallBacks,
	)
	if isRawKvMode || isTxnKvMode {
		mode := Raw
		if isTxnKvMode {
			mode = Txn
		}
		// for raw/txn mode. use backupMeta.ApiVersion to create fileImporter
		fileImporter, err = NewSnapFileImporter(ctx, rc.backupMeta.ApiVersion, mode, opt)
		if err != nil {
			return errors.Trace(err)
		}
		// Raw/Txn restore are not support checkpoint for now
		rc.getRestorerFn = func(checkpointRunner *checkpoint.CheckpointRunner[checkpoint.RestoreKeyType, checkpoint.RestoreValueType]) restore.SstRestorer {
			return restore.NewSimpleSstRestorer(ctx, fileImporter, rc.workerPool, nil)
		}
	} else {
		// or create a fileImporter with the cluster API version
		fileImporter, err = NewSnapFileImporter(
			ctx, rc.dom.Store().GetCodec().GetAPIVersion(), TiDBFull, opt)
		if err != nil {
			return errors.Trace(err)
		}
		rc.getRestorerFn = func(checkpointRunner *checkpoint.CheckpointRunner[checkpoint.RestoreKeyType, checkpoint.RestoreValueType]) restore.SstRestorer {
			return restore.NewMultiTablesRestorer(ctx, fileImporter, rc.workerPool, checkpointRunner)
		}
	}
	return nil
}

func (rc *SnapClient) needLoadSchemas(backupMeta *backuppb.BackupMeta) bool {
	return !(backupMeta.IsRawKv || backupMeta.IsTxnKv)
}

// LoadSchemaIfNeededAndInitClient loads schemas from BackupMeta to initialize RestoreClient.
func (rc *SnapClient) LoadSchemaIfNeededAndInitClient(
	c context.Context,
	backupMeta *backuppb.BackupMeta,
	backend *backuppb.StorageBackend,
	reader *metautil.MetaReader,
	loadStats bool,
	RawStartKey []byte,
	RawEndKey []byte,
) error {
	if rc.needLoadSchemas(backupMeta) {
		databases, err := metautil.LoadBackupTables(c, reader, loadStats)
		if err != nil {
			return errors.Trace(err)
		}
		rc.databases = databases

		var ddlJobs []*model.Job
		// ddls is the bytes of json.Marshal
		ddls, err := reader.ReadDDLs(c)
		if err != nil {
			return errors.Trace(err)
		}
		if len(ddls) != 0 {
			err = json.Unmarshal(ddls, &ddlJobs)
			if err != nil {
				return errors.Trace(err)
			}
		}
		rc.ddlJobs = ddlJobs
	}
	rc.backupMeta = backupMeta
	log.Info("load backupmeta", zap.Int("databases", len(rc.databases)), zap.Int("jobs", len(rc.ddlJobs)))

	return rc.initClients(c, backend, backupMeta.IsRawKv, backupMeta.IsTxnKv, RawStartKey, RawEndKey)
}

// IsRawKvMode checks whether the backup data is in raw kv format, in which case transactional recover is forbidden.
func (rc *SnapClient) IsRawKvMode() bool {
	return rc.backupMeta.IsRawKv
}

// GetFilesInRawRange gets all files that are in the given range or intersects with the given range.
func (rc *SnapClient) GetFilesInRawRange(startKey []byte, endKey []byte, cf string) ([]*backuppb.File, error) {
	if !rc.IsRawKvMode() {
		return nil, errors.Annotate(berrors.ErrRestoreModeMismatch, "the backup data is not in raw kv mode")
	}

	for _, rawRange := range rc.backupMeta.RawRanges {
		// First check whether the given range is backup-ed. If not, we cannot perform the restore.
		if rawRange.Cf != cf {
			continue
		}

		if (len(rawRange.EndKey) > 0 && bytes.Compare(startKey, rawRange.EndKey) >= 0) ||
			(len(endKey) > 0 && bytes.Compare(rawRange.StartKey, endKey) >= 0) {
			// The restoring range is totally out of the current range. Skip it.
			continue
		}

		if bytes.Compare(startKey, rawRange.StartKey) < 0 ||
			utils.CompareEndKey(endKey, rawRange.EndKey) > 0 {
			// Only partial of the restoring range is in the current backup-ed range. So the given range can't be fully
			// restored.
			return nil, errors.Annotatef(berrors.ErrRestoreRangeMismatch,
				"the given range to restore [%s, %s) is not fully covered by the range that was backed up [%s, %s)",
				redact.Key(startKey), redact.Key(endKey), redact.Key(rawRange.StartKey), redact.Key(rawRange.EndKey),
			)
		}

		// We have found the range that contains the given range. Find all necessary files.
		files := make([]*backuppb.File, 0)

		for _, file := range rc.backupMeta.Files {
			if file.Cf != cf {
				continue
			}

			if len(file.EndKey) > 0 && bytes.Compare(file.EndKey, startKey) < 0 {
				// The file is before the range to be restored.
				continue
			}
			if len(endKey) > 0 && bytes.Compare(endKey, file.StartKey) <= 0 {
				// The file is after the range to be restored.
				// The specified endKey is exclusive, so when it equals to a file's startKey, the file is still skipped.
				continue
			}

			files = append(files, file)
		}

		// There should be at most one backed up range that covers the restoring range.
		return files, nil
	}

	return nil, errors.Annotate(berrors.ErrRestoreRangeMismatch, "no backup data in the range")
}

// ResetTS resets the timestamp of PD to a bigger value.
func (rc *SnapClient) ResetTS(ctx context.Context, pdCtrl *pdutil.PdController) error {
	restoreTS := rc.backupMeta.GetEndVersion()
	log.Info("reset pd timestamp", zap.Uint64("ts", restoreTS))
	return utils.WithRetry(ctx, func() error {
		return pdCtrl.ResetTS(ctx, restoreTS)
	}, utils.NewAggressivePDBackoffStrategy())
}

// GetDatabases returns all databases.
func (rc *SnapClient) GetDatabases() []*metautil.Database {
	dbs := make([]*metautil.Database, 0, len(rc.databases))
	for _, db := range rc.databases {
		dbs = append(dbs, db)
	}
	return dbs
}

// HasBackedUpSysDB whether we have backed up system tables
// br backs system tables up since 5.1.0
func (rc *SnapClient) HasBackedUpSysDB() bool {
	sysDBs := []string{"mysql", "sys"}
	for _, db := range sysDBs {
		temporaryDB := utils.TemporaryDBName(db)
		_, backedUp := rc.databases[temporaryDB.O]
		if backedUp {
			return true
		}
	}
	return false
}

// GetPlacementPolicies returns policies.
func (rc *SnapClient) GetPlacementPolicies() (*sync.Map, error) {
	policies := &sync.Map{}
	for _, p := range rc.backupMeta.Policies {
		policyInfo := &model.PolicyInfo{}
		err := json.Unmarshal(p.Info, policyInfo)
		if err != nil {
			return nil, errors.Trace(err)
		}
		policies.Store(policyInfo.Name.L, policyInfo)
	}
	return policies, nil
}

// GetDDLJobs returns ddl jobs.
func (rc *SnapClient) GetDDLJobs() []*model.Job {
	return rc.ddlJobs
}

// SetPolicyMap set policyMap.
func (rc *SnapClient) SetPolicyMap(p *sync.Map) {
	rc.policyMap = p
}

// CreatePolicies creates all policies in full restore.
func (rc *SnapClient) CreatePolicies(ctx context.Context, policyMap *sync.Map) error {
	var err error
	policyMap.Range(func(key, value any) bool {
		e := rc.db.CreatePlacementPolicy(ctx, value.(*model.PolicyInfo))
		if e != nil {
			err = e
			return false
		}
		return true
	})
	return err
}

// CreateDatabases creates databases. If the client has the db pool, it would create it.
func (rc *SnapClient) CreateDatabases(ctx context.Context, dbs []*metautil.Database) error {
	if rc.IsSkipCreateSQL() {
		log.Info("skip create database")
		return nil
	}

	if len(rc.dbPool) == 0 {
		log.Info("create databases sequentially")
		for _, db := range dbs {
			err := rc.db.CreateDatabase(ctx, db.Info, rc.supportPolicy, rc.policyMap)
			if err != nil {
				return errors.Trace(err)
			}
		}
		return nil
	}

	log.Info("create databases in db pool", zap.Int("pool size", len(rc.dbPool)), zap.Int("number of db", len(dbs)))
	eg, ectx := errgroup.WithContext(ctx)
	workers := tidbutil.NewWorkerPool(uint(len(rc.dbPool)), "DB DDL workers")
	for _, db_ := range dbs {
		db := db_
		workers.ApplyWithIDInErrorGroup(eg, func(id uint64) error {
			conn := rc.dbPool[id%uint64(len(rc.dbPool))]
			return conn.CreateDatabase(ectx, db.Info, rc.supportPolicy, rc.policyMap)
		})
	}
	return eg.Wait()
}

// generateRebasedTables generate a map[UniqueTableName]bool to represent tables that haven't updated table info.
// there are two situations:
// 1. tables that already exists in the restored cluster.
// 2. tables that are created by executing ddl jobs.
// so, only tables in incremental restoration will be added to the map
func (rc *SnapClient) generateRebasedTables(tables []*metautil.Table) {
	if !rc.IsIncremental() {
		// in full restoration, all tables are created by Session.CreateTable, and all tables' info is updated.
		rc.rebasedTablesMap = make(map[restore.UniqueTableName]bool)
		return
	}

	rc.rebasedTablesMap = make(map[restore.UniqueTableName]bool, len(tables))
	for _, table := range tables {
		rc.rebasedTablesMap[restore.UniqueTableName{DB: table.DB.Name.String(), Table: table.Info.Name.String()}] = true
	}
}

// getRebasedTables returns tables that may need to be rebase auto increment id or auto random id
func (rc *SnapClient) getRebasedTables() map[restore.UniqueTableName]bool {
	return rc.rebasedTablesMap
}

// CreateTables create tables, and generate their information.
// this function will use workers as the same number of sessionPool,
// leave sessionPool nil to send DDLs sequential.
func (rc *SnapClient) CreateTables(
	ctx context.Context,
	tables []*metautil.Table,
	newTS uint64,
) ([]*CreatedTable, error) {
	log.Info("start create tables", zap.Int("total count", len(tables)))
	rc.generateRebasedTables(tables)

	// try to restore tables in batch
	if rc.batchDdlSize > minBatchDdlSize && len(rc.dbPool) > 0 {
		tables, err := rc.createTablesBatch(ctx, tables, newTS)
		if err == nil {
			return tables, nil
		} else if !utils.FallBack2CreateTable(err) {
			return nil, errors.Trace(err)
		}
		// fall back to old create table (sequential create table)
		log.Info("fall back to the sequential create table")
	}

	// restore tables in db pool
	if len(rc.dbPool) > 0 {
		return rc.createTablesSingle(ctx, rc.dbPool, tables, newTS)
	}
	// restore tables in one db
	return rc.createTablesSingle(ctx, []*tidallocdb.DB{rc.db}, tables, newTS)
}

func (rc *SnapClient) createTables(
	ctx context.Context,
	db *tidallocdb.DB,
	tables []*metautil.Table,
	newTS uint64,
) ([]*CreatedTable, error) {
	log.Info("client to create tables")
	if rc.IsSkipCreateSQL() {
		log.Info("skip create table and alter autoIncID")
	} else {
		err := db.CreateTables(ctx, tables, rc.getRebasedTables(), rc.supportPolicy, rc.policyMap)
		if err != nil {
			return nil, errors.Trace(err)
		}
	}
	cts := make([]*CreatedTable, 0, len(tables))
	for _, table := range tables {
		newTableInfo, err := restore.GetTableSchema(rc.dom, table.DB.Name, table.Info.Name)
		if err != nil {
			return nil, errors.Trace(err)
		}
		if newTableInfo.IsCommonHandle != table.Info.IsCommonHandle {
			return nil, errors.Annotatef(berrors.ErrRestoreModeMismatch,
				"Clustered index option mismatch. Restored cluster's @@tidb_enable_clustered_index should be %v (backup table = %v, created table = %v).",
				restore.TransferBoolToValue(table.Info.IsCommonHandle),
				table.Info.IsCommonHandle,
				newTableInfo.IsCommonHandle)
		}
		rules := restoreutils.GetRewriteRules(newTableInfo, table.Info, newTS, true)
		ct := &CreatedTable{
			RewriteRule: rules,
			Table:       newTableInfo,
			OldTable:    table,
		}
		log.Debug("new created tables", zap.Any("table", ct))
		cts = append(cts, ct)
	}
	return cts, nil
}

func (rc *SnapClient) createTablesBatch(ctx context.Context, tables []*metautil.Table, newTS uint64) ([]*CreatedTable, error) {
	eg, ectx := errgroup.WithContext(ctx)
	rater := logutil.TraceRateOver(logutil.MetricTableCreatedCounter)
	workers := tidbutil.NewWorkerPool(uint(len(rc.dbPool)), "Create Tables Worker")
	numOfTables := len(tables)
	createdTables := struct {
		sync.Mutex
		tables []*CreatedTable
	}{
		tables: make([]*CreatedTable, 0, len(tables)),
	}

	for lastSent := 0; lastSent < numOfTables; lastSent += int(rc.batchDdlSize) {
		end := min(lastSent+int(rc.batchDdlSize), len(tables))
		log.Info("create tables", zap.Int("table start", lastSent), zap.Int("table end", end))

		tableSlice := tables[lastSent:end]
		workers.ApplyWithIDInErrorGroup(eg, func(id uint64) error {
			db := rc.dbPool[id%uint64(len(rc.dbPool))]
			cts, err := rc.createTables(ectx, db, tableSlice, newTS) // ddl job for [lastSent:i)
			failpoint.Inject("restore-createtables-error", func(val failpoint.Value) {
				if val.(bool) {
					err = errors.New("sample error without extra message")
				}
			})
			if err != nil {
				log.Error("create tables fail", zap.Error(err))
				return err
			}
			rater.Add(float64(len(cts)))
			rater.L().Info("tables created", zap.Int("num", len(cts)))
			createdTables.Lock()
			createdTables.tables = append(createdTables.tables, cts...)
			createdTables.Unlock()
			return err
		})
	}
	if err := eg.Wait(); err != nil {
		return nil, errors.Trace(err)
	}

	return createdTables.tables, nil
}

func (rc *SnapClient) createTable(
	ctx context.Context,
	db *tidallocdb.DB,
	table *metautil.Table,
	newTS uint64,
) (*CreatedTable, error) {
	if rc.IsSkipCreateSQL() {
		log.Info("skip create table and alter autoIncID", zap.Stringer("table", table.Info.Name))
	} else {
		err := db.CreateTable(ctx, table, rc.getRebasedTables(), rc.supportPolicy, rc.policyMap)
		if err != nil {
			return nil, errors.Trace(err)
		}
	}
	newTableInfo, err := restore.GetTableSchema(rc.dom, table.DB.Name, table.Info.Name)
	if err != nil {
		return nil, errors.Trace(err)
	}
	if newTableInfo.IsCommonHandle != table.Info.IsCommonHandle {
		return nil, errors.Annotatef(berrors.ErrRestoreModeMismatch,
			"Clustered index option mismatch. Restored cluster's @@tidb_enable_clustered_index should be %v (backup table = %v, created table = %v).",
			restore.TransferBoolToValue(table.Info.IsCommonHandle),
			table.Info.IsCommonHandle,
			newTableInfo.IsCommonHandle)
	}
	rules := restoreutils.GetRewriteRules(newTableInfo, table.Info, newTS, true)
	et := &CreatedTable{
		RewriteRule: rules,
		Table:       newTableInfo,
		OldTable:    table,
	}
	return et, nil
}

func (rc *SnapClient) createTablesSingle(
	ctx context.Context,
	dbPool []*tidallocdb.DB,
	tables []*metautil.Table,
	newTS uint64,
) ([]*CreatedTable, error) {
	eg, ectx := errgroup.WithContext(ctx)
	workers := tidbutil.NewWorkerPool(uint(len(dbPool)), "DDL workers")
	rater := logutil.TraceRateOver(logutil.MetricTableCreatedCounter)
	createdTables := struct {
		sync.Mutex
		tables []*CreatedTable
	}{
		tables: make([]*CreatedTable, 0, len(tables)),
	}
	for _, tbl := range tables {
		table := tbl
		workers.ApplyWithIDInErrorGroup(eg, func(id uint64) error {
			db := dbPool[id%uint64(len(dbPool))]
			rt, err := rc.createTable(ectx, db, table, newTS)
			if err != nil {
				log.Error("create table failed",
					zap.Error(err),
					zap.Stringer("db", table.DB.Name),
					zap.Stringer("table", table.Info.Name))
				return errors.Trace(err)
			}
			rater.Inc()
			rater.L().Info("table created",
				zap.Stringer("table", table.Info.Name),
				zap.Stringer("database", table.DB.Name))

			createdTables.Lock()
			createdTables.tables = append(createdTables.tables, rt)
			createdTables.Unlock()
			return nil
		})
	}
	if err := eg.Wait(); err != nil {
		return nil, errors.Trace(err)
	}

	return createdTables.tables, nil
}

// InitFullClusterRestore init fullClusterRestore and set SkipGrantTable as needed
func (rc *SnapClient) InitFullClusterRestore(explicitFilter bool) {
	rc.fullClusterRestore = !explicitFilter && rc.IsFull()

	log.Info("full cluster restore", zap.Bool("value", rc.fullClusterRestore))
}

func (rc *SnapClient) IsFullClusterRestore() bool {
	return rc.fullClusterRestore
}

// IsFull returns whether this backup is full.
func (rc *SnapClient) IsFull() bool {
	failpoint.Inject("mock-incr-backup-data", func() {
		failpoint.Return(false)
	})
	return !rc.IsIncremental()
}

// IsIncremental returns whether this backup is incremental.
func (rc *SnapClient) IsIncremental() bool {
	return !(rc.backupMeta.StartVersion == rc.backupMeta.EndVersion ||
		rc.backupMeta.StartVersion == 0)
}

// NeedCheckFreshCluster is every time. except restore from a checkpoint or user has not set filter argument.
func (rc *SnapClient) NeedCheckFreshCluster(ExplicitFilter bool, firstRun bool) bool {
	return rc.IsFull() && !ExplicitFilter && firstRun
}

// EnableSkipCreateSQL sets switch of skip create schema and tables.
func (rc *SnapClient) EnableSkipCreateSQL() {
	rc.noSchema = true
}

// IsSkipCreateSQL returns whether we need skip create schema and tables in restore.
func (rc *SnapClient) IsSkipCreateSQL() bool {
	return rc.noSchema
}

// CheckTargetClusterFresh check whether the target cluster is fresh or not
// if there's no user dbs or tables, we take it as a fresh cluster, although
// user may have created some users or made other changes.
func (rc *SnapClient) CheckTargetClusterFresh(ctx context.Context) error {
	log.Info("checking whether target cluster is fresh")
	return restore.AssertUserDBsEmpty(rc.dom)
}

// ExecDDLs executes the queries of the ddl jobs.
func (rc *SnapClient) ExecDDLs(ctx context.Context, ddlJobs []*model.Job) error {
	// Sort the ddl jobs by schema version in ascending order.
	slices.SortFunc(ddlJobs, func(i, j *model.Job) int {
		return cmp.Compare(i.BinlogInfo.SchemaVersion, j.BinlogInfo.SchemaVersion)
	})

	for _, job := range ddlJobs {
		err := rc.db.ExecDDL(ctx, job)
		if err != nil {
			return errors.Trace(err)
		}
		log.Info("execute ddl query",
			zap.String("db", job.SchemaName),
			zap.String("query", job.Query),
			zap.Int64("historySchemaVersion", job.BinlogInfo.SchemaVersion))
	}
	return nil
}

<<<<<<< HEAD
func (rc *SnapClient) resetSpeedLimit(ctx context.Context) {
	var resetErr error
	// In future we may need a mechanism to set speed limit in ttl. like what we do in switchmode. TODO
	for retry := 0; retry < resetSpeedLimitRetryTimes; retry++ {
		resetErr = rc.resetSpeedLimitInternal(ctx)
		if resetErr != nil {
			log.Warn("failed to reset speed limit, retry it",
				zap.Int("retry time", retry), logutil.ShortError(resetErr))
			time.Sleep(time.Duration(retry+3) * time.Second)
			continue
		}
		break
	}
	if resetErr != nil {
		log.Error("failed to reset speed limit, please reset it manually", zap.Error(resetErr))
	}
}

func (rc *SnapClient) resetSpeedLimitInternal(ctx context.Context) error {
	rc.hasSpeedLimited = false
	err := rc.setSpeedLimit(ctx, 0)
	if err != nil {
		return errors.Trace(err)
	}
	return nil
}

func (rc *SnapClient) setSpeedLimit(ctx context.Context, rateLimit uint64) error {
	if !rc.hasSpeedLimited {
		stores, err := util.GetAllTiKVStores(ctx, rc.pdClient, util.SkipTiFlash)
		if err != nil {
			return errors.Trace(err)
		}

		eg, ectx := errgroup.WithContext(ctx)
		for _, store := range stores {
			if err := ectx.Err(); err != nil {
				return errors.Trace(err)
			}

			finalStore := store
			rc.workerPool.ApplyOnErrorGroup(eg,
				func() error {
					err := rc.fileImporter.SetDownloadSpeedLimit(ectx, finalStore.GetId(), rateLimit)
					if err != nil {
						return errors.Trace(err)
					}
					return nil
				})
		}

		if err := eg.Wait(); err != nil {
			return errors.Trace(err)
		}
		rc.hasSpeedLimited = true
	}
	return nil
}

func (rc *SnapClient) execChecksum(
=======
func (rc *SnapClient) execAndValidateChecksum(
>>>>>>> 3ac2b49b
	ctx context.Context,
	tbl *CreatedTable,
	kvClient kv.Client,
	concurrency uint,
) error {
	logger := log.L().With(
		zap.String("db", tbl.OldTable.DB.Name.O),
		zap.String("table", tbl.OldTable.Info.Name.O),
	)

	expectedChecksumStats := metautil.CalculateChecksumStatsOnFiles(tbl.OldTable.Files)
	if !expectedChecksumStats.ChecksumExists() {
		logger.Warn("table has no checksum, skipping checksum")
		return nil
	}

	if span := opentracing.SpanFromContext(ctx); span != nil && span.Tracer() != nil {
		span1 := span.Tracer().StartSpan("Client.execAndValidateChecksum", opentracing.ChildOf(span.Context()))
		defer span1.Finish()
		ctx = opentracing.ContextWithSpan(ctx, span1)
	}

	item, exists := rc.checkpointChecksum[tbl.Table.ID]
	if !exists {
		startTS, err := restore.GetTSWithRetry(ctx, rc.pdClient)
		if err != nil {
			return errors.Trace(err)
		}
		exe, err := checksum.NewExecutorBuilder(tbl.Table, startTS).
			SetOldTable(tbl.OldTable).
			SetConcurrency(concurrency).
			SetOldKeyspace(tbl.RewriteRule.OldKeyspace).
			SetNewKeyspace(tbl.RewriteRule.NewKeyspace).
			SetExplicitRequestSourceType(kvutil.ExplicitTypeBR).
			Build()
		if err != nil {
			return errors.Trace(err)
		}
		checksumResp, err := exe.Execute(ctx, kvClient, func() {
			// TODO: update progress here.
		})
		if err != nil {
			return errors.Trace(err)
		}
		item = &checkpoint.ChecksumItem{
			TableID:    tbl.Table.ID,
			Crc64xor:   checksumResp.Checksum,
			TotalKvs:   checksumResp.TotalKvs,
			TotalBytes: checksumResp.TotalBytes,
		}
		if rc.checkpointRunner != nil {
			err = rc.checkpointRunner.FlushChecksumItem(ctx, item)
			if err != nil {
				return errors.Trace(err)
			}
		}
	}
	checksumMatch := item.Crc64xor == expectedChecksumStats.Crc64Xor &&
		item.TotalKvs == expectedChecksumStats.TotalKvs &&
		item.TotalBytes == expectedChecksumStats.TotalBytes
	failpoint.Inject("full-restore-validate-checksum", func(_ failpoint.Value) {
		checksumMatch = false
	})
	if !checksumMatch {
		logger.Error("failed in validate checksum",
			zap.Uint64("expected tidb crc64", expectedChecksumStats.Crc64Xor),
			zap.Uint64("calculated crc64", item.Crc64xor),
			zap.Uint64("expected tidb total kvs", expectedChecksumStats.TotalKvs),
			zap.Uint64("calculated total kvs", item.TotalKvs),
			zap.Uint64("expected tidb total bytes", expectedChecksumStats.TotalBytes),
			zap.Uint64("calculated total bytes", item.TotalBytes),
		)
		return errors.Annotate(berrors.ErrRestoreChecksumMismatch, "failed to validate checksum")
	}
	logger.Info("success in validating checksum")
	return nil
}<|MERGE_RESOLUTION|>--- conflicted
+++ resolved
@@ -67,15 +67,9 @@
 	strictPlacementPolicyMode = "STRICT"
 	ignorePlacementPolicyMode = "IGNORE"
 
-<<<<<<< HEAD
-	defaultDDLConcurrency     = 16
-	maxSplitKeysOnce          = 10240
-	resetSpeedLimitRetryTimes = 3
-=======
 	resetSpeedLimitRetryTimes = 3
 	defaultDDLConcurrency     = 100
 	maxSplitKeysOnce          = 10240
->>>>>>> 3ac2b49b
 )
 
 const minBatchDdlSize = 1
@@ -369,7 +363,7 @@
 		if err != nil {
 			return checkpointSetWithTableID, nil, errors.Trace(err)
 		}
-
+		// t2 is the latest time the checkpoint checksum persisted to the external storage.
 		checkpointChecksum, t2, err := checkpoint.LoadCheckpointChecksumForRestore(ctx, execCtx)
 		if err != nil {
 			return checkpointSetWithTableID, nil, errors.Trace(err)
@@ -1059,70 +1053,7 @@
 	return nil
 }
 
-<<<<<<< HEAD
-func (rc *SnapClient) resetSpeedLimit(ctx context.Context) {
-	var resetErr error
-	// In future we may need a mechanism to set speed limit in ttl. like what we do in switchmode. TODO
-	for retry := 0; retry < resetSpeedLimitRetryTimes; retry++ {
-		resetErr = rc.resetSpeedLimitInternal(ctx)
-		if resetErr != nil {
-			log.Warn("failed to reset speed limit, retry it",
-				zap.Int("retry time", retry), logutil.ShortError(resetErr))
-			time.Sleep(time.Duration(retry+3) * time.Second)
-			continue
-		}
-		break
-	}
-	if resetErr != nil {
-		log.Error("failed to reset speed limit, please reset it manually", zap.Error(resetErr))
-	}
-}
-
-func (rc *SnapClient) resetSpeedLimitInternal(ctx context.Context) error {
-	rc.hasSpeedLimited = false
-	err := rc.setSpeedLimit(ctx, 0)
-	if err != nil {
-		return errors.Trace(err)
-	}
-	return nil
-}
-
-func (rc *SnapClient) setSpeedLimit(ctx context.Context, rateLimit uint64) error {
-	if !rc.hasSpeedLimited {
-		stores, err := util.GetAllTiKVStores(ctx, rc.pdClient, util.SkipTiFlash)
-		if err != nil {
-			return errors.Trace(err)
-		}
-
-		eg, ectx := errgroup.WithContext(ctx)
-		for _, store := range stores {
-			if err := ectx.Err(); err != nil {
-				return errors.Trace(err)
-			}
-
-			finalStore := store
-			rc.workerPool.ApplyOnErrorGroup(eg,
-				func() error {
-					err := rc.fileImporter.SetDownloadSpeedLimit(ectx, finalStore.GetId(), rateLimit)
-					if err != nil {
-						return errors.Trace(err)
-					}
-					return nil
-				})
-		}
-
-		if err := eg.Wait(); err != nil {
-			return errors.Trace(err)
-		}
-		rc.hasSpeedLimited = true
-	}
-	return nil
-}
-
-func (rc *SnapClient) execChecksum(
-=======
 func (rc *SnapClient) execAndValidateChecksum(
->>>>>>> 3ac2b49b
 	ctx context.Context,
 	tbl *CreatedTable,
 	kvClient kv.Client,
