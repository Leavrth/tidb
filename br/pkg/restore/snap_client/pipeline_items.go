// Copyright 2024 PingCAP, Inc.
//
// Licensed under the Apache License, Version 2.0 (the "License");
// you may not use this file except in compliance with the License.
// You may obtain a copy of the License at
//
//     http://www.apache.org/licenses/LICENSE-2.0
//
// Unless required by applicable law or agreed to in writing, software
// distributed under the License is distributed on an "AS IS" BASIS,
// WITHOUT WARRANTIES OR CONDITIONS OF ANY KIND, either express or implied.
// See the License for the specific language governing permissions and
// limitations under the License.

package snapclient

import (
	"context"
	"time"

	"github.com/pingcap/errors"
	backuppb "github.com/pingcap/kvproto/pkg/brpb"
	"github.com/pingcap/log"
	"github.com/pingcap/tidb/br/pkg/glue"
	"github.com/pingcap/tidb/br/pkg/metautil"
	restoreutils "github.com/pingcap/tidb/br/pkg/restore/utils"
	"github.com/pingcap/tidb/br/pkg/storage"
	"github.com/pingcap/tidb/br/pkg/summary"
	"github.com/pingcap/tidb/br/pkg/utils"
	"github.com/pingcap/tidb/pkg/domain/infosync"
	"github.com/pingcap/tidb/pkg/kv"
	"github.com/pingcap/tidb/pkg/meta/model"
	statstypes "github.com/pingcap/tidb/pkg/statistics/handle/types"
	tidbutil "github.com/pingcap/tidb/pkg/util"
	"github.com/pingcap/tidb/pkg/util/engine"
	pdhttp "github.com/tikv/pd/client/http"
	"go.uber.org/multierr"
	"go.uber.org/zap"
	"golang.org/x/sync/errgroup"
)

const defaultChannelSize = 1024

// defaultChecksumConcurrency is the default number of the concurrent
// checksum tasks.
const defaultChecksumConcurrency = 64

// CreatedTable is a table created on restore process,
// but not yet filled with data.
type CreatedTable struct {
	RewriteRule *restoreutils.RewriteRules
	Table       *model.TableInfo
	OldTable    *metautil.Table
}

type PhysicalTable struct {
	NewPhysicalID int64
	OldPhysicalID int64
	RewriteRules  *restoreutils.RewriteRules
	Files         []*backuppb.File
}

func defaultOutputTableChan() chan *CreatedTable {
	return make(chan *CreatedTable, defaultChannelSize)
}

// ExhaustErrors drains all remaining errors in the channel, into a slice of errors.
func ExhaustErrors(ec <-chan error) []error {
	out := make([]error, 0, len(ec))
	for {
		select {
		case err := <-ec:
			out = append(out, err)
		default:
			// errCh will NEVER be closed(ya see, it has multi sender-part),
			// so we just consume the current backlog of this channel, then return.
			return out
		}
	}
}

type PipelineContext struct {
	// pipeline item switch
	Checksum         bool
	LoadStats        bool
	WaitTiflashReady bool

	// pipeline item configuration
	LogProgress         bool
	ChecksumConcurrency uint
	StatsConcurrency    uint
	AutoAnalyze         bool

	// pipeline item tool client
	KvClient   kv.Client
	ExtStorage storage.ExternalStorage
	Glue       glue.Glue
}

// RestorePipeline does checksum, load stats and wait for tiflash to be ready.
func (rc *SnapClient) RestorePipeline(ctx context.Context, plCtx PipelineContext, createdTables []*CreatedTable) (err error) {
	start := time.Now()
	defer func() {
		summary.CollectDuration("restore pipeline", time.Since(start))
	}()
	// We make bigger errCh so we won't block on multi-part failed.
	errCh := make(chan error, 32)
	postHandleCh := afterTableRestoredCh(ctx, createdTables)
	progressLen := int64(0)
	if plCtx.Checksum {
		progressLen += int64(len(createdTables))
	}
	progressLen += int64(len(createdTables)) // for pipeline item - update stats meta
	if plCtx.WaitTiflashReady {
		progressLen += int64(len(createdTables))
	}

	// Redirect to log if there is no log file to avoid unreadable output.
	updateCh := plCtx.Glue.StartProgress(ctx, "Restore Pipeline", progressLen, !plCtx.LogProgress)
	defer updateCh.Close()
	// pipeline checksum
	if plCtx.Checksum {
		postHandleCh = rc.GoValidateChecksum(ctx, postHandleCh, plCtx.KvClient, errCh, updateCh, plCtx.ChecksumConcurrency)
	}

	// pipeline update meta and load stats
	postHandleCh = rc.GoUpdateMetaAndLoadStats(ctx, plCtx.ExtStorage, postHandleCh, errCh, updateCh, plCtx.StatsConcurrency, plCtx.AutoAnalyze, plCtx.LoadStats)

	// pipeline wait Tiflash synced
	if plCtx.WaitTiflashReady {
		postHandleCh = rc.GoWaitTiFlashReady(ctx, postHandleCh, updateCh, errCh)
	}

	finish := dropToBlackhole(ctx, postHandleCh, errCh)

	select {
	case err = <-errCh:
		err = multierr.Append(err, multierr.Combine(ExhaustErrors(errCh)...))
	case <-finish:
	}

	return errors.Trace(err)
}

func afterTableRestoredCh(ctx context.Context, createdTables []*CreatedTable) <-chan *CreatedTable {
	outCh := make(chan *CreatedTable)

	go func() {
		defer close(outCh)

		for _, createdTable := range createdTables {
			select {
			case <-ctx.Done():
				return
			default:
				outCh <- createdTable
			}
		}
	}()
	return outCh
}

// dropToBlackhole drop all incoming tables into black hole,
// i.e. don't execute checksum, just increase the process anyhow.
func dropToBlackhole(ctx context.Context, inCh <-chan *CreatedTable, errCh chan<- error) <-chan struct{} {
	outCh := make(chan struct{}, 1)
	go func() {
		defer func() {
			close(outCh)
		}()
		for {
			select {
			case <-ctx.Done():
				errCh <- ctx.Err()
				return
			case _, ok := <-inCh:
				if !ok {
					return
				}
			}
		}
	}()
	return outCh
}

func concurrentHandleTablesCh(
	ctx context.Context,
	inCh <-chan *CreatedTable,
	outCh chan<- *CreatedTable,
	errCh chan<- error,
	workers *tidbutil.WorkerPool,
	processFun func(context.Context, *CreatedTable) error,
	deferFun func()) {
	eg, ectx := errgroup.WithContext(ctx)
	defer func() {
		if err := eg.Wait(); err != nil {
			errCh <- err
		}
		close(outCh)
		deferFun()
	}()

	for {
		select {
		// if we use ectx here, maybe canceled will mask real error.
		case <-ctx.Done():
			errCh <- ctx.Err()
		case tbl, ok := <-inCh:
			if !ok {
				return
			}
			cloneTable := tbl
			worker := workers.ApplyWorker()
			eg.Go(func() error {
				defer workers.RecycleWorker(worker)
				err := processFun(ectx, cloneTable)
				if err != nil {
					return err
				}
				outCh <- cloneTable
				return nil
			})
		}
	}
}

// GoValidateChecksum forks a goroutine to validate checksum after restore.
// it returns a channel fires a struct{} when all things get done.
func (rc *SnapClient) GoValidateChecksum(
	ctx context.Context,
	inCh <-chan *CreatedTable,
	kvClient kv.Client,
	errCh chan<- error,
	updateCh glue.Progress,
	concurrency uint,
) chan *CreatedTable {
	log.Info("Start to validate checksum")
	outCh := defaultOutputTableChan()
	workers := tidbutil.NewWorkerPool(defaultChecksumConcurrency, "RestoreChecksum")
	go concurrentHandleTablesCh(ctx, inCh, outCh, errCh, workers, func(c context.Context, tbl *CreatedTable) error {
		err := rc.execAndValidateChecksum(c, tbl, kvClient, concurrency)
		if err != nil {
			return errors.Trace(err)
		}
		updateCh.Inc()
		return nil
	}, func() {
		log.Info("all checksum ended")
	})
	return outCh
}

func (rc *SnapClient) GoUpdateMetaAndLoadStats(
	ctx context.Context,
	s storage.ExternalStorage,
	inCh <-chan *CreatedTable,
	errCh chan<- error,
	updateCh glue.Progress,
	statsConcurrency uint,
	autoAnalyze bool,
	loadStats bool,
) chan *CreatedTable {
	log.Info("Start to update meta then load stats")
	outCh := defaultOutputTableChan()
	workers := tidbutil.NewWorkerPool(statsConcurrency, "UpdateStats")
	statsHandler := rc.dom.StatsHandle()

	go concurrentHandleTablesCh(ctx, inCh, outCh, errCh, workers, func(c context.Context, tbl *CreatedTable) error {
		oldTable := tbl.OldTable
		var statsErr error = nil
		if loadStats && oldTable.Stats != nil {
			log.Info("start loads analyze after validate checksum",
				zap.Int64("old id", oldTable.Info.ID),
				zap.Int64("new id", tbl.Table.ID),
			)
			start := time.Now()
			// NOTICE: skip updating cache after load stats from json
			if statsErr = statsHandler.LoadStatsFromJSONNoUpdate(ctx, rc.dom.InfoSchema(), oldTable.Stats, 0); statsErr != nil {
				log.Error("analyze table failed", zap.Any("table", oldTable.Stats), zap.Error(statsErr))
			}
			log.Info("restore stat done",
				zap.Stringer("table", oldTable.Info.Name),
				zap.Stringer("db", oldTable.DB.Name),
				zap.Duration("cost", time.Since(start)))
		} else if loadStats && len(oldTable.StatsFileIndexes) > 0 {
			log.Info("start to load statistic data for each partition",
				zap.Int64("old id", oldTable.Info.ID),
				zap.Int64("new id", tbl.Table.ID),
			)
			start := time.Now()
			rewriteIDMap := restoreutils.GetTableIDMap(tbl.Table, tbl.OldTable.Info)
			if statsErr = metautil.RestoreStats(ctx, s, rc.cipher, statsHandler, tbl.Table, oldTable.StatsFileIndexes, rewriteIDMap); statsErr != nil {
				log.Error("analyze table failed", zap.Any("table", oldTable.StatsFileIndexes), zap.Error(statsErr))
			}
			log.Info("restore statistic data done",
				zap.Stringer("table", oldTable.Info.Name),
				zap.Stringer("db", oldTable.DB.Name),
				zap.Duration("cost", time.Since(start)))
		}

		if statsErr != nil || !loadStats || (oldTable.Stats == nil && len(oldTable.StatsFileIndexes) == 0) {
			// Not need to return err when failed because of update analysis-meta
			log.Info("start update metas", zap.Stringer("table", oldTable.Info.Name), zap.Stringer("db", oldTable.DB.Name))
			// get the the number of rows of each partition
			if tbl.OldTable.Info.Partition != nil {
				for _, oldDef := range tbl.OldTable.Info.Partition.Definitions {
					files := tbl.OldTable.FilesOfPhysicals[oldDef.ID]
					if len(files) > 0 {
						totalKvs := uint64(0)
						for _, file := range files {
							totalKvs += file.TotalKvs
						}
						// the total kvs contains the index kvs, but the stats meta needs the count of rows
						count := int64(totalKvs / uint64(len(oldTable.Info.Indices)+1))
						newDefID, err := utils.GetPartitionByName(tbl.Table, oldDef.Name)
						if err != nil {
							log.Error("failed to get the partition by name",
								zap.String("db name", tbl.OldTable.DB.Name.O),
								zap.String("table name", tbl.Table.Name.O),
								zap.String("partition name", oldDef.Name.O),
								zap.Int64("downstream table id", tbl.Table.ID),
								zap.Int64("upstream partition id", oldDef.ID),
							)
							return errors.Trace(err)
						}
						if statsErr = statsHandler.SaveMetaToStorage("br restore", false, statstypes.MetaUpdate{
							PhysicalID:  newDefID,
							Count:       count,
							ModifyCount: 0,
						}); statsErr != nil {
							log.Error("update stats meta failed", zap.Int64("downstream table id", tbl.Table.ID), zap.Int64("downstream partition id", newDefID), zap.Error(statsErr))
						}
					}
				}
			}
			// the total kvs contains the index kvs, but the stats meta needs the count of rows
			count := int64(oldTable.TotalKvs / uint64(len(oldTable.Info.Indices)+1))
<<<<<<< HEAD
			modifyCount := int64(0)
			if autoAnalyze {
				modifyCount = count
			}
			if statsErr = statsHandler.SaveMetaToStorage(tbl.Table.ID, count, modifyCount, "br restore", false); statsErr != nil {
				log.Error("update stats meta failed", zap.Any("table", tbl.Table), zap.Error(statsErr))
=======
			if statsErr = statsHandler.SaveMetaToStorage("br restore", false, statstypes.MetaUpdate{
				PhysicalID:  tbl.Table.ID,
				Count:       count,
				ModifyCount: 0,
			}); statsErr != nil {
				log.Error("update stats meta failed", zap.Int64("downstream table id", tbl.Table.ID), zap.Error(statsErr))
>>>>>>> 5a032651
			}
		}
		updateCh.Inc()
		return nil
	}, func() {
		log.Info("all stats updated")
	})
	return outCh
}

func (rc *SnapClient) GoWaitTiFlashReady(
	ctx context.Context,
	inCh <-chan *CreatedTable,
	updateCh glue.Progress,
	errCh chan<- error,
) chan *CreatedTable {
	log.Info("Start to wait tiflash replica sync")
	outCh := defaultOutputTableChan()
	workers := tidbutil.NewWorkerPool(4, "WaitForTiflashReady")
	// TODO support tiflash store changes
	tikvStats, err := infosync.GetTiFlashStoresStat(context.Background())
	if err != nil {
		errCh <- err
	}
	tiFlashStores := make(map[int64]pdhttp.StoreInfo)
	for _, store := range tikvStats.Stores {
		if engine.IsTiFlashHTTPResp(&store.Store) {
			tiFlashStores[store.Store.ID] = store
		}
	}
	go concurrentHandleTablesCh(ctx, inCh, outCh, errCh, workers, func(c context.Context, tbl *CreatedTable) error {
		if tbl.Table != nil && tbl.Table.TiFlashReplica == nil {
			log.Info("table has no tiflash replica",
				zap.Stringer("table", tbl.OldTable.Info.Name),
				zap.Stringer("db", tbl.OldTable.DB.Name))
			updateCh.Inc()
			return nil
		}
		if rc.dom == nil {
			// unreachable, current we have initial domain in mgr.
			log.Fatal("unreachable, domain is nil")
		}
		log.Info("table has tiflash replica, start sync..",
			zap.Stringer("table", tbl.OldTable.Info.Name),
			zap.Stringer("db", tbl.OldTable.DB.Name))
		for {
			var progress float64
			if pi := tbl.Table.GetPartitionInfo(); pi != nil && len(pi.Definitions) > 0 {
				for _, p := range pi.Definitions {
					progressOfPartition, err := infosync.MustGetTiFlashProgress(p.ID, tbl.Table.TiFlashReplica.Count, &tiFlashStores)
					if err != nil {
						log.Warn("failed to get progress for tiflash partition replica, retry it",
							zap.Int64("tableID", tbl.Table.ID), zap.Int64("partitionID", p.ID), zap.Error(err))
						time.Sleep(time.Second)
						continue
					}
					progress += progressOfPartition
				}
				progress = progress / float64(len(pi.Definitions))
			} else {
				var err error
				progress, err = infosync.MustGetTiFlashProgress(tbl.Table.ID, tbl.Table.TiFlashReplica.Count, &tiFlashStores)
				if err != nil {
					log.Warn("failed to get progress for tiflash replica, retry it",
						zap.Int64("tableID", tbl.Table.ID), zap.Error(err))
					time.Sleep(time.Second)
					continue
				}
			}
			// check until progress is 1
			if progress == 1 {
				log.Info("tiflash replica synced",
					zap.Stringer("table", tbl.OldTable.Info.Name),
					zap.Stringer("db", tbl.OldTable.DB.Name))
				break
			}
			// just wait for next check
			// tiflash check the progress every 2s
			// we can wait 2.5x times
			time.Sleep(5 * time.Second)
		}
		updateCh.Inc()
		return nil
	}, func() {
		log.Info("all tiflash replica synced")
	})
	return outCh
}<|MERGE_RESOLUTION|>--- conflicted
+++ resolved
@@ -312,6 +312,10 @@
 						}
 						// the total kvs contains the index kvs, but the stats meta needs the count of rows
 						count := int64(totalKvs / uint64(len(oldTable.Info.Indices)+1))
+						modifyCount := int64(0)
+						if autoAnalyze {
+							modifyCount = count
+						}
 						newDefID, err := utils.GetPartitionByName(tbl.Table, oldDef.Name)
 						if err != nil {
 							log.Error("failed to get the partition by name",
@@ -326,7 +330,7 @@
 						if statsErr = statsHandler.SaveMetaToStorage("br restore", false, statstypes.MetaUpdate{
 							PhysicalID:  newDefID,
 							Count:       count,
-							ModifyCount: 0,
+							ModifyCount: modifyCount,
 						}); statsErr != nil {
 							log.Error("update stats meta failed", zap.Int64("downstream table id", tbl.Table.ID), zap.Int64("downstream partition id", newDefID), zap.Error(statsErr))
 						}
@@ -335,21 +339,16 @@
 			}
 			// the total kvs contains the index kvs, but the stats meta needs the count of rows
 			count := int64(oldTable.TotalKvs / uint64(len(oldTable.Info.Indices)+1))
-<<<<<<< HEAD
 			modifyCount := int64(0)
 			if autoAnalyze {
 				modifyCount = count
 			}
-			if statsErr = statsHandler.SaveMetaToStorage(tbl.Table.ID, count, modifyCount, "br restore", false); statsErr != nil {
-				log.Error("update stats meta failed", zap.Any("table", tbl.Table), zap.Error(statsErr))
-=======
 			if statsErr = statsHandler.SaveMetaToStorage("br restore", false, statstypes.MetaUpdate{
 				PhysicalID:  tbl.Table.ID,
 				Count:       count,
-				ModifyCount: 0,
+				ModifyCount: modifyCount,
 			}); statsErr != nil {
 				log.Error("update stats meta failed", zap.Int64("downstream table id", tbl.Table.ID), zap.Error(statsErr))
->>>>>>> 5a032651
 			}
 		}
 		updateCh.Inc()
