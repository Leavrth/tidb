load("@io_bazel_rules_go//go:def.bzl", "go_library", "go_test")

go_library(
    name = "prealloc_db",
    srcs = ["db.go"],
    importpath = "github.com/pingcap/tidb/br/pkg/restore/internal/prealloc_db",
    visibility = ["//br/pkg/restore:__subpackages__"],
    deps = [
        "//br/pkg/glue",
        "//br/pkg/metautil",
        "//br/pkg/restore",
        "//br/pkg/restore/internal/prealloc_table_id",
        "//br/pkg/utils",
        "//pkg/ddl",
        "//pkg/kv",
        "//pkg/parser/model",
        "//pkg/parser/mysql",
        "//pkg/sessionctx/variable",
        "@com_github_pingcap_errors//:errors",
        "@com_github_pingcap_log//:log",
        "@org_uber_go_zap//:zap",
    ],
)

go_test(
    name = "prealloc_db_test",
    timeout = "short",
    srcs = ["db_test.go"],
    flaky = True,
<<<<<<< HEAD
    shard_count = 7,
=======
    shard_count = 4,
>>>>>>> 97aac23c
    deps = [
        ":prealloc_db",
        "//br/pkg/gluetidb",
        "//br/pkg/metautil",
        "//br/pkg/restore",
        "//br/pkg/restore/internal/prealloc_table_id",
        "//br/pkg/utiltest",
        "//pkg/domain",
        "//pkg/kv",
        "//pkg/meta",
        "//pkg/meta/autoid",
        "//pkg/parser/model",
        "//pkg/parser/mysql",
        "//pkg/parser/types",
        "//pkg/testkit",
        "@com_github_stretchr_testify//assert",
        "@com_github_stretchr_testify//require",
    ],
)<|MERGE_RESOLUTION|>--- conflicted
+++ resolved
@@ -27,11 +27,7 @@
     timeout = "short",
     srcs = ["db_test.go"],
     flaky = True,
-<<<<<<< HEAD
-    shard_count = 7,
-=======
-    shard_count = 4,
->>>>>>> 97aac23c
+    shard_count = 8,
     deps = [
         ":prealloc_db",
         "//br/pkg/gluetidb",
