// Copyright 2020 PingCAP, Inc. Licensed under Apache-2.0.

package restore

import (
	"bytes"
	"context"
	"sort"
	"strconv"
	"strings"
	"sync"
	"time"

	"github.com/opentracing/opentracing-go"
	"github.com/pingcap/errors"
	backuppb "github.com/pingcap/kvproto/pkg/brpb"
	sst "github.com/pingcap/kvproto/pkg/import_sstpb"
	"github.com/pingcap/kvproto/pkg/pdpb"
	"github.com/pingcap/log"
	berrors "github.com/pingcap/tidb/br/pkg/errors"
	"github.com/pingcap/tidb/br/pkg/lightning/common"
	"github.com/pingcap/tidb/br/pkg/logutil"
	"github.com/pingcap/tidb/br/pkg/restore/split"
	"github.com/pingcap/tidb/br/pkg/rtree"
	"github.com/pingcap/tidb/br/pkg/utils"
	"github.com/pingcap/tidb/br/pkg/utils/iter"
	"github.com/pingcap/tidb/pkg/tablecodec"
	"github.com/pingcap/tidb/pkg/util/codec"
	"go.uber.org/multierr"
	"go.uber.org/zap"
	"golang.org/x/sync/errgroup"
	"google.golang.org/grpc/codes"
	"google.golang.org/grpc/status"
)

type retryTimeKey struct{}

var retryTimes = new(retryTimeKey)

type SplitContext struct {
	isRawKv     bool
	needScatter bool
	waitScatter bool
	storeCount  int
	onSplit     OnSplitFunc
}

// RegionSplitter is a executor of region split by rules.
type RegionSplitter struct {
	client split.SplitClient
}

// NewRegionSplitter returns a new RegionSplitter.
func NewRegionSplitter(client split.SplitClient) *RegionSplitter {
	return &RegionSplitter{
		client: client,
	}
}

// OnSplitFunc is called before split a range.
type OnSplitFunc func(key [][]byte)

// ExecuteSplit executes regions split and make sure new splitted regions are balance.
// It will split regions by the rewrite rules,
// then it will split regions by the end key of each range.
// tableRules includes the prefix of a table, since some ranges may have
// a prefix with record sequence or index sequence.
// note: all ranges and rewrite rules must have raw key.
func (rs *RegionSplitter) ExecuteSplit(
	ctx context.Context,
	ranges []rtree.Range,
	rewriteRules *RewriteRules,
	storeCount int,
	isRawKv bool,
	onSplit OnSplitFunc,
) error {
	if len(ranges) == 0 {
		log.Info("skip split regions, no range")
		return nil
	}

	if span := opentracing.SpanFromContext(ctx); span != nil && span.Tracer() != nil {
		span1 := span.Tracer().StartSpan("RegionSplitter.Split", opentracing.ChildOf(span.Context()))
		defer span1.Finish()
		ctx = opentracing.ContextWithSpan(ctx, span1)
	}

	// Sort the range for getting the min and max key of the ranges
	// TODO: this sort may not needed if we sort tables after creatation outside.
	sortedRanges, errSplit := SortRanges(ranges, rewriteRules)
	if errSplit != nil {
		return errors.Trace(errSplit)
	}
	sortedKeys := make([][]byte, 0, len(sortedRanges))
	totalRangeSize := uint64(0)
	for _, r := range sortedRanges {
		sortedKeys = append(sortedKeys, r.EndKey)
		totalRangeSize += r.Size
	}
	sctx := SplitContext{
		isRawKv:     isRawKv,
		needScatter: true,
		waitScatter: false,
		onSplit:     onSplit,
		storeCount:  storeCount,
	}
	if len(sortedKeys) > 1024 && storeCount > 3 {
		return rs.executeSplitByRanges(ctx, sctx, sortedRanges)
	}
	return rs.executeSplitByKeys(ctx, sctx, sortedKeys)
}

func (rs *RegionSplitter) executeSplitByRanges(
	ctx context.Context,
	splitContext SplitContext,
	sortedRanges []rtree.Range,
) error {
	startTime := time.Now()
	minKey := codec.EncodeBytesExt(nil, sortedRanges[0].StartKey, splitContext.isRawKv)
	maxKey := codec.EncodeBytesExt(nil, sortedRanges[len(sortedRanges)-1].EndKey, splitContext.isRawKv)

	err := utils.WithRetry(ctx, func() error {
		regions, err := split.PaginateScanRegion(ctx, rs.client, minKey, maxKey, split.ScanRegionPaginationLimit)
		if err != nil {
			return err
		}
		lastSortedIndex := 0
		sortedIndex := 0
		splitRangeMap := make(map[uint64][]rtree.Range)
		regionMap := make(map[uint64]*split.RegionInfo)
	loop:
		for _, region := range regions {
			regionMap[region.Region.GetId()] = region
			// collect all sortedKeys belong to this region
			if len(region.Region.GetEndKey()) == 0 {
				splitRangeMap[region.Region.GetId()] = sortedRanges[lastSortedIndex:]
				break
			}
			for {
				encodeKey := codec.EncodeBytesExt(nil, sortedRanges[sortedIndex].EndKey, splitContext.isRawKv)
				if bytes.Compare(encodeKey, region.Region.GetEndKey()) < 0 {
					sortedIndex += 1
				} else {
					sortedIndex += 1
					if sortedIndex > len(sortedRanges) {
						sortedIndex = len(sortedRanges)
					}
					splitRangeMap[region.Region.GetId()] = sortedRanges[lastSortedIndex:sortedIndex]
					lastSortedIndex = sortedIndex
					// reach the region end key and break for next region
					break
				}
				if sortedIndex >= len(sortedRanges) {
					splitRangeMap[region.Region.GetId()] = sortedRanges[lastSortedIndex:]
					// has reach the region files' end
					break loop
				}
			}

		}

		workerPool := utils.NewWorkerPool(uint(splitContext.storeCount), "split ranges")
		eg, ectx := errgroup.WithContext(ctx)
		for rID, rgs := range splitRangeMap {
			region := regionMap[rID]
			ranges := rgs
			sctx := splitContext
			sctx.waitScatter = true
			workerPool.ApplyOnErrorGroup(eg, func() error {
				var newRegions []*split.RegionInfo
				rangeSize := uint64(0)
				allKeys := make([][]byte, 0, len(ranges))
				if len(ranges) <= 1 {
					// we may have splitted in last restore run.
					return nil
				}
				for _, rg := range ranges {
					rangeSize += rg.Size
					allKeys = append(allKeys, rg.EndKey)
				}
				expectSplitSize := rangeSize / uint64(sctx.storeCount)
				size := uint64(0)
				keys := make([][]byte, 0, sctx.storeCount)
				for _, rg := range ranges {
					if size+rg.Size > expectSplitSize {
						// collect enough ranges, choose this one
						keys = append(keys, rg.EndKey)
						log.Info("choose the split key", zap.Uint64("split size", size), logutil.Key("key", rg.EndKey))
						size = 0
					}
					size += rg.Size
				}
				keys = keys[:sctx.storeCount-1]
				log.Info("get split ranges for region",
					zap.Int("keys", len(keys)),
					zap.Uint64("expect split size", expectSplitSize),
					zap.Uint64("total range size", rangeSize),
					zap.Bool("need scatter", sctx.needScatter),
					zap.Bool("wait scatter", sctx.waitScatter),
					logutil.Keys(keys),
					logutil.Region(region.Region))
				newRegions, err := rs.splitAndScatterRegions(ectx, sctx, region, keys)
				if err != nil {
					return err
				}
				if len(newRegions) != len(keys) {
					log.Warn("split key count and new region count mismatch",
						zap.Int("new region count", len(newRegions)),
						zap.Int("split key count", len(keys)))
				}
				sctx.onSplit(keys)
				sctx.needScatter = false
				return rs.executeSplitByKeys(ectx, sctx, allKeys)
			})
		}
		return eg.Wait()
	}, newSplitBackoffer())
	if err != nil {
		return errors.Trace(err)
	}
<<<<<<< HEAD
	log.Info("finish splitting and scattering regions by ranges",
		zap.Duration("take", time.Since(startTime)))
	return nil
}

// executeSplitByKeys will split regions by **sorted** keys with following steps.
// 1. locate regions with correspond keys.
// 2. split these regions with correspond keys.
// 3. make sure new splitted regions are balanced.
func (rs *RegionSplitter) executeSplitByKeys(
	ctx context.Context,
	splitContext SplitContext,
	sortedKeys [][]byte,
) error {
	startTime := time.Now()
	minKey := codec.EncodeBytesExt(nil, sortedKeys[0], splitContext.isRawKv)
	maxKey := codec.EncodeBytesExt(nil, sortedKeys[len(sortedKeys)-1], splitContext.isRawKv)
	scatterRegions := make([]*split.RegionInfo, 0)

	err := utils.WithRetry(ctx, func() error {
		regions, err := split.PaginateScanRegion(ctx, rs.client, minKey, maxKey, split.ScanRegionPaginationLimit)
		if err != nil {
			return err
		}
		splitKeyMap := getSplitKeys(splitContext, sortedKeys, regions)
		regionMap := make(map[uint64]*split.RegionInfo)
		for _, region := range regions {
			regionMap[region.Region.GetId()] = region
		}
		scatterRegionsCh := make(chan []*split.RegionInfo, splitContext.storeCount)
		workerPool := utils.NewWorkerPool(uint(splitContext.storeCount), "split keys")
		eg, ectx := errgroup.WithContext(ctx)
		for regionID, splitKeys := range splitKeyMap {
			region := regionMap[regionID]
			keys := splitKeys
			sctx := splitContext
			workerPool.ApplyOnErrorGroup(eg, func() error {
				log.Info("get split keys for split regions",
					logutil.Region(region.Region), logutil.Keys(keys),
					zap.Bool("need scatter", sctx.needScatter))
				newRegions, err := rs.splitAndScatterRegions(ectx, sctx, region, keys)
				if err != nil {
					return err
				}
				if len(newRegions) != len(keys) {
					log.Warn("split key count and new region count mismatch",
						zap.Int("new region count", len(newRegions)),
						zap.Int("split key count", len(keys)))
				}
				if sctx.needScatter {
					log.Info("scattered regions", zap.Int("count", len(newRegions)))
					scatterRegionsCh <- newRegions
				}
				sctx.onSplit(keys)
				return nil
			})
		}
		eg.Wait()
		if splitContext.needScatter {
			for r := range scatterRegionsCh {
				// merge all scatter regions
				scatterRegions = append(scatterRegions, r...)
			}
		}
		return nil
	}, newSplitBackoffer())
	if err != nil {
		return errors.Trace(err)
	}
	if splitContext.needScatter {
		log.Info("finish splitting and scattering regions. and starts to wait", zap.Int("regions", len(scatterRegions)),
=======
	log.Info("start to wait for scattering regions",
		zap.Int("regions", len(scatterRegions)), zap.Duration("take", time.Since(startTime)))

	leftCnt := rs.WaitForScatterRegions(ctx, scatterRegions, split.ScatterWaitUpperInterval)
	if leftCnt == 0 {
		log.Info("waiting for scattering regions done",
			zap.Int("regions", len(scatterRegions)), zap.Duration("take", time.Since(startTime)))
	} else {
		log.Warn("waiting for scattering regions timeout",
			zap.Int("NotScatterCount", leftCnt),
			zap.Int("TotalScatterCount", len(scatterRegions)),
			zap.Int("regions", len(scatterRegions)),
>>>>>>> a6046a0f
			zap.Duration("take", time.Since(startTime)))
		rs.waitRegionsScattered(ctx, scatterRegions, split.ScatterWaitUpperInterval)
	} else {
		log.Info("finish splitting regions.", zap.Duration("take", time.Since(startTime)))
	}
	return nil
}

func (rs *RegionSplitter) splitAndScatterRegions(
	ctx context.Context, splitContext SplitContext, regionInfo *split.RegionInfo, keys [][]byte,
) ([]*split.RegionInfo, error) {
	if len(keys) < 1 {
		return []*split.RegionInfo{regionInfo}, nil
	}

	newRegions, err := rs.splitRegionsSync(ctx, regionInfo, keys)
	if err != nil {
		if strings.Contains(err.Error(), "no valid key") {
			for _, key := range keys {
				// Region start/end keys are encoded. split_region RPC
				// requires raw keys (without encoding).
				log.Error("split regions no valid key",
					logutil.Key("startKey", regionInfo.Region.StartKey),
					logutil.Key("endKey", regionInfo.Region.EndKey),
					logutil.Key("key", codec.EncodeBytesExt(nil, key, splitContext.isRawKv)))
			}
		}
		return nil, errors.Trace(err)
	}
	if splitContext.needScatter {
		// To make region leader balanced. need scatter origin one too
		if splitContext.waitScatter {
			rs.ScatterRegionsSync(ctx, append(newRegions, regionInfo))
		} else {
			rs.ScatterRegionsAsync(ctx, append(newRegions, regionInfo))
		}
	}
	return newRegions, nil
}

<<<<<<< HEAD
// splitRegionsSync perform batchSplit on a region by keys
// and then check the batch split success or not.
func (rs *RegionSplitter) splitRegionsSync(
	ctx context.Context, regionInfo *split.RegionInfo, keys [][]byte,
) ([]*split.RegionInfo, error) {
	if len(keys) == 0 {
		return []*split.RegionInfo{regionInfo}, nil
	}
	newRegions, err := rs.client.BatchSplitRegions(ctx, regionInfo, keys)
	if err != nil {
		return nil, errors.Trace(err)
	}
	rs.waitRegionsSplitted(ctx, newRegions)
	return newRegions, nil
}

// ScatterRegionsAsync scatter the regions.
// for same reason just log and ignore error.
// See the comments of function waitRegionScattered.
func (rs *RegionSplitter) ScatterRegionsAsync(ctx context.Context, newRegions []*split.RegionInfo) {
	log.Info("start to scatter regions", zap.Int("regions", len(newRegions)))
	// the retry is for the temporary network errors during sending request.
	err := utils.WithRetry(ctx, func() error {
		err := rs.client.ScatterRegions(ctx, newRegions)
		if isUnsupportedError(err) {
			log.Warn("batch scatter isn't supported, rollback to old method", logutil.ShortError(err))
			rs.ScatterRegionsSequentially(
				ctx, newRegions,
				// backoff about 6s, or we give up scattering this region.
				&split.ExponentialBackoffer{
					Attempts:    7,
					BaseBackoff: 100 * time.Millisecond,
				})
			return nil
		}
		return err
	}, &split.ExponentialBackoffer{Attempts: 3, BaseBackoff: 500 * time.Millisecond})
	if err != nil {
		log.Warn("failed to scatter regions", logutil.ShortError(err))
=======
// isScatterRegionFinished check the latest successful operator and return the follow status:
//
//	return (finished, needRescatter, error)
//
// if the latest operator is not `scatter-operator`, or its status is SUCCESS, it's likely that the
// scatter region operator is finished.
//
// if the latest operator is `scatter-operator` and its status is TIMEOUT or CANCEL, the needRescatter
// is true and the function caller needs to scatter this region again.
func (rs *RegionSplitter) isScatterRegionFinished(ctx context.Context, regionID uint64) (bool, bool, error) {
	resp, err := rs.client.GetOperator(ctx, regionID)
	if err != nil {
		if common.IsRetryableError(err) {
			// retry in the next cycle
			return false, false, nil
		}
		return false, false, errors.Trace(err)
	}
	// Heartbeat may not be sent to PD
	if respErr := resp.GetHeader().GetError(); respErr != nil {
		if respErr.GetType() == pdpb.ErrorType_REGION_NOT_FOUND {
			return true, false, nil
		}
		return false, false, errors.Annotatef(berrors.ErrPDInvalidResponse, "get operator error: %s", respErr.GetType())
>>>>>>> a6046a0f
	}
}

// ScatterRegionsSync scatter the regions and wait these region scattered from PD.
// for same reason just log and ignore error.
// See the comments of function waitRegionScattered.
func (rs *RegionSplitter) ScatterRegionsSync(ctx context.Context, newRegions []*split.RegionInfo) {
	rs.ScatterRegionsAsync(ctx, newRegions)
	rs.waitRegionsScattered(ctx, newRegions, split.ScatterWaitUpperInterval)
}

// waitRegionsSplitted check multiple regions have finished the split.
func (rs *RegionSplitter) waitRegionsSplitted(ctx context.Context, splitRegions []*split.RegionInfo) {
	// Wait for a while until the regions successfully split.
	for _, region := range splitRegions {
		rs.waitRegionSplitted(ctx, region.Region.Id)
	}
<<<<<<< HEAD
=======
	// If the current operator of the region is not 'scatter-region', we could assume
	// that 'scatter-operator' has finished
	if string(resp.GetDesc()) != "scatter-region" {
		return true, false, nil
	}
	switch resp.GetStatus() {
	case pdpb.OperatorStatus_SUCCESS:
		return true, false, nil
	case pdpb.OperatorStatus_RUNNING:
		return false, false, nil
	default:
		return false, true, nil
	}
>>>>>>> a6046a0f
}

// waitRegionSplitted check single region has finished the split.
func (rs *RegionSplitter) waitRegionSplitted(ctx context.Context, regionID uint64) {
	state := utils.InitialRetryState(
		split.SplitCheckMaxRetryTimes,
		split.SplitCheckInterval,
		split.SplitMaxCheckInterval,
	)
	utils.WithRetry(ctx, func() error { //nolint: errcheck
		ok, err := rs.hasHealthyRegion(ctx, regionID)
		if err != nil {
			log.Warn("wait for split failed", zap.Uint64("regionID", regionID), zap.Error(err))
			return err
		}
		if ok {
			return nil
		}
		return errors.Annotate(berrors.ErrPDSplitFailed, "wait region splitted failed")
	}, &state)
}

// waitRegionsScattered try to wait mutilple regions scatterd in 3 minutes.
// this could timeout, but if many regions scatterd the restore could continue
// so we don't wait long time here.
func (rs *RegionSplitter) waitRegionsScattered(ctx context.Context, scatterRegions []*split.RegionInfo, timeout time.Duration) {
	log.Info("start to wait for scattering regions", zap.Int("regions", len(scatterRegions)))
	startTime := time.Now()
	scatterCount := 0
	for _, region := range scatterRegions {
		rs.waitRegionScattered(ctx, region)
		if time.Since(startTime) > timeout {
			break
		}
		scatterCount++
	}
	if scatterCount == len(scatterRegions) {
		log.Info("waiting for scattering regions done",
			zap.Int("regions", len(scatterRegions)),
			zap.Duration("take", time.Since(startTime)))
	} else {
		log.Warn("waiting for scattering regions timeout",
			zap.Int("scatterCount", scatterCount),
			zap.Int("regions", len(scatterRegions)),
			zap.Duration("take", time.Since(startTime)))
	}
}

<<<<<<< HEAD
// waitRegionsScattered try to wait single region scatterd
// because we may not get the accurate result of scatter region.
// even we got error here the scatter could also succeed.
// so add a warn log and ignore error does make sense here.
func (rs *RegionSplitter) waitRegionScattered(ctx context.Context, regionInfo *split.RegionInfo) {
	state := utils.InitialRetryState(split.ScatterWaitMaxRetryTimes, split.ScatterWaitInterval, split.ScatterMaxWaitInterval)
	retryCount := 0
	err := utils.WithRetry(ctx, func() error {
		ctx1 := context.WithValue(ctx, retryTimes, retryCount)
		ok, err := rs.isScatterRegionFinished(ctx1, regionInfo.Region.Id)
		if err != nil {
			log.Warn("scatter region failed: do not have the region",
				logutil.Region(regionInfo.Region))
			return err
		}
		if ok {
			return nil
		}
		retryCount++
		return errors.Annotatef(berrors.ErrPDUnknownScatterResult, "try wait region scatter")
	}, &state)
=======
type retryTimeKey struct{}

var retryTimes = new(retryTimeKey)

func mapRegionInfoSlice(regionInfos []*split.RegionInfo) map[uint64]*split.RegionInfo {
	regionInfoMap := make(map[uint64]*split.RegionInfo)
	for _, info := range regionInfos {
		regionID := info.Region.GetId()
		regionInfoMap[regionID] = info
	}
	return regionInfoMap
}

func (rs *RegionSplitter) WaitForScatterRegions(ctx context.Context, regionInfos []*split.RegionInfo, timeout time.Duration) int {
	var (
		startTime   = time.Now()
		interval    = split.ScatterWaitInterval
		leftRegions = mapRegionInfoSlice(regionInfos)
		retryCnt    = 0

		reScatterRegions = make([]*split.RegionInfo, 0, len(regionInfos))
	)
	for {
		ctx1 := context.WithValue(ctx, retryTimes, retryCnt)
		reScatterRegions = reScatterRegions[:0]
		for regionID, regionInfo := range leftRegions {
			ok, rescatter, err := rs.isScatterRegionFinished(ctx1, regionID)
			if err != nil {
				log.Warn("scatter region failed: do not have the region",
					logutil.Region(regionInfo.Region), zap.Error(err))
				delete(leftRegions, regionID)
				continue
			}
			if ok {
				delete(leftRegions, regionID)
				continue
			}
			if rescatter {
				reScatterRegions = append(reScatterRegions, regionInfo)
			}
			// RUNNING_STATUS, just wait and check it in the next loop
		}

		if len(leftRegions) == 0 {
			return 0
		}

		if len(reScatterRegions) > 0 {
			rs.ScatterRegions(ctx1, reScatterRegions)
		}

		if time.Since(startTime) > timeout {
			break
		}

		retryCnt += 1
		interval = 2 * interval
		if interval > split.ScatterMaxWaitInterval {
			interval = split.ScatterMaxWaitInterval
		}
		time.Sleep(interval)
	}

	return len(leftRegions)
}

func (rs *RegionSplitter) splitAndScatterRegions(
	ctx context.Context, regionInfo *split.RegionInfo, keys [][]byte,
) ([]*split.RegionInfo, error) {
	if len(keys) == 0 {
		return []*split.RegionInfo{regionInfo}, nil
	}

	newRegions, err := rs.client.BatchSplitRegions(ctx, regionInfo, keys)
>>>>>>> a6046a0f
	if err != nil {
		log.Warn("wait scatter region meet error", logutil.Region(regionInfo.Region), logutil.ShortError(err))
	}
}

// ScatterRegionsSequentially scatter the region with some backoffer.
// This function is for testing the retry mechanism.
// For a real cluster, directly use ScatterRegions would be fine.
func (rs *RegionSplitter) ScatterRegionsSequentially(ctx context.Context, newRegions []*split.RegionInfo, backoffer utils.Backoffer) {
	newRegionSet := make(map[uint64]*split.RegionInfo, len(newRegions))
	for _, newRegion := range newRegions {
		newRegionSet[newRegion.Region.Id] = newRegion
	}

	if err := utils.WithRetry(ctx, func() error {
		log.Info("trying to scatter regions...", zap.Int("remain", len(newRegionSet)))
		var errs error
		for _, region := range newRegionSet {
			err := rs.client.ScatterRegion(ctx, region)
			if err == nil {
				// it is safe according to the Go language spec.
				delete(newRegionSet, region.Region.Id)
			} else if !split.PdErrorCanRetry(err) {
				log.Warn("scatter meet error cannot be retried, skipping",
					logutil.ShortError(err),
					logutil.Region(region.Region),
				)
				delete(newRegionSet, region.Region.Id)
			}
			errs = multierr.Append(errs, err)
		}
		return errs
	}, backoffer); err != nil {
		log.Warn("Some regions haven't been scattered because errors.",
			zap.Int("count", len(newRegionSet)),
			// if all region are failed to scatter, the short error might also be verbose...
			logutil.ShortError(err),
			logutil.AbbreviatedArray("failed-regions", newRegionSet, func(i interface{}) []string {
				m := i.(map[uint64]*split.RegionInfo)
				result := make([]string, 0, len(m))
				for id := range m {
					result = append(result, strconv.Itoa(int(id)))
				}
				return result
			}),
		)
	}
}

// hasHealthyRegion is used to check whether region splitted success
func (rs *RegionSplitter) hasHealthyRegion(ctx context.Context, regionID uint64) (bool, error) {
	regionInfo, err := rs.client.GetRegionByID(ctx, regionID)
	if err != nil {
		return false, errors.Trace(err)
	}
	// the region hasn't get ready.
	if regionInfo == nil {
		return false, nil
	}

	// check whether the region is healthy and report.
	// TODO: the log may be too verbose. we should use Prometheus metrics once it get ready for BR.
	for _, peer := range regionInfo.PendingPeers {
		log.Debug("unhealthy region detected", logutil.Peer(peer), zap.String("type", "pending"))
	}
	for _, peer := range regionInfo.DownPeers {
		log.Debug("unhealthy region detected", logutil.Peer(peer), zap.String("type", "down"))
	}
	// we ignore down peers for they are (normally) hard to be fixed in reasonable time.
	// (or once there is a peer down, we may get stuck at waiting region get ready.)
	return len(regionInfo.PendingPeers) == 0, nil
}

func (rs *RegionSplitter) isScatterRegionFinished(ctx context.Context, regionID uint64) (bool, error) {
	resp, err := rs.client.GetOperator(ctx, regionID)
	if err != nil {
		return false, errors.Trace(err)
	}
	// Heartbeat may not be sent to PD
	if respErr := resp.GetHeader().GetError(); respErr != nil {
		if respErr.GetType() == pdpb.ErrorType_REGION_NOT_FOUND {
			return true, nil
		}
		return false, errors.Annotatef(berrors.ErrPDInvalidResponse, "get operator error: %s", respErr.GetType())
	}
	retryTimes := ctx.Value(retryTimes).(int)
	if retryTimes > 3 {
		log.Info("get operator", zap.Uint64("regionID", regionID), zap.Stringer("resp", resp))
	}
	// If the current operator of the region is not 'scatter-region', we could assume
	// that 'scatter-operator' has finished or timeout
	ok := string(resp.GetDesc()) != "scatter-region" || resp.GetStatus() != pdpb.OperatorStatus_RUNNING
	return ok, nil
}

// getSplitKeys checks if the regions should be split by the end key of
// the ranges, groups the split keys by region id.
func getSplitKeys(splitContext SplitContext, keys [][]byte, regions []*split.RegionInfo) map[uint64][][]byte {
	splitKeyMap := make(map[uint64][][]byte)
	for _, key := range keys {
		if region := NeedSplit(key, regions, splitContext.isRawKv); region != nil {
			splitKeys, ok := splitKeyMap[region.Region.GetId()]
			if !ok {
				splitKeys = make([][]byte, 0, 1)
			}
			splitKeyMap[region.Region.GetId()] = append(splitKeys, key)
			log.Debug("get key for split region",
				logutil.Key("key", key),
				logutil.Key("startKey", region.Region.StartKey),
				logutil.Key("endKey", region.Region.EndKey))
		}
	}
	return splitKeyMap
}

// NeedSplit checks whether a key is necessary to split, if true returns the split region.
func NeedSplit(splitKey []byte, regions []*split.RegionInfo, isRawKv bool) *split.RegionInfo {
	// If splitKey is the max key.
	if len(splitKey) == 0 {
		return nil
	}
	splitKey = codec.EncodeBytesExt(nil, splitKey, isRawKv)
	for _, region := range regions {
		// If splitKey is the boundary of the region
		if bytes.Equal(splitKey, region.Region.GetStartKey()) {
			return nil
		}
		// If splitKey is in a region
		if region.ContainsInterior(splitKey) {
			return region
		}
	}
	return nil
}

func replacePrefix(s []byte, rewriteRules *RewriteRules) ([]byte, *sst.RewriteRule) {
	// We should search the dataRules firstly.
	for _, rule := range rewriteRules.Data {
		if bytes.HasPrefix(s, rule.GetOldKeyPrefix()) {
			return append(append([]byte{}, rule.GetNewKeyPrefix()...), s[len(rule.GetOldKeyPrefix()):]...), rule
		}
	}

	return s, nil
}

type rewriteSplitter struct {
	rewriteKey []byte
	tableID    int64
	rule       *RewriteRules
	splitter   *split.SplitHelper
}

type splitHelperIterator struct {
	tableSplitters []*rewriteSplitter
}

func (iter *splitHelperIterator) Traverse(fn func(v split.Valued, endKey []byte, rule *RewriteRules) bool) {
	for _, entry := range iter.tableSplitters {
		endKey := codec.EncodeBytes([]byte{}, tablecodec.EncodeTablePrefix(entry.tableID+1))
		rule := entry.rule
		entry.splitter.Traverse(func(v split.Valued) bool {
			return fn(v, endKey, rule)
		})
	}
}

func NewSplitHelperIteratorForTest(helper *split.SplitHelper, tableID int64, rule *RewriteRules) *splitHelperIterator {
	return &splitHelperIterator{
		tableSplitters: []*rewriteSplitter{
			{
				tableID:  tableID,
				rule:     rule,
				splitter: helper,
			},
		},
	}
}

type LogSplitHelper struct {
	tableSplitter map[int64]*split.SplitHelper
	rules         map[int64]*RewriteRules
	client        split.SplitClient
	pool          *utils.WorkerPool
	eg            *errgroup.Group
	regionsCh     chan []*split.RegionInfo

	splitThreSholdSize uint64
	splitThreSholdKeys int64
}

func NewLogSplitHelper(rules map[int64]*RewriteRules, client split.SplitClient, splitSize uint64, splitKeys int64) *LogSplitHelper {
	return &LogSplitHelper{
		tableSplitter: make(map[int64]*split.SplitHelper),
		rules:         rules,
		client:        client,
		pool:          utils.NewWorkerPool(128, "split region"),
		eg:            nil,

		splitThreSholdSize: splitSize,
		splitThreSholdKeys: splitKeys,
	}
}

func (helper *LogSplitHelper) iterator() *splitHelperIterator {
	tableSplitters := make([]*rewriteSplitter, 0, len(helper.tableSplitter))
	for tableID, splitter := range helper.tableSplitter {
		delete(helper.tableSplitter, tableID)
		rewriteRule, exists := helper.rules[tableID]
		if !exists {
			log.Info("skip splitting due to no table id matched", zap.Int64("tableID", tableID))
			continue
		}
		newTableID := GetRewriteTableID(tableID, rewriteRule)
		if newTableID == 0 {
			log.Warn("failed to get the rewrite table id", zap.Int64("tableID", tableID))
			continue
		}
		tableSplitters = append(tableSplitters, &rewriteSplitter{
			rewriteKey: codec.EncodeBytes([]byte{}, tablecodec.EncodeTablePrefix(newTableID)),
			tableID:    newTableID,
			rule:       rewriteRule,
			splitter:   splitter,
		})
	}
	sort.Slice(tableSplitters, func(i, j int) bool {
		return bytes.Compare(tableSplitters[i].rewriteKey, tableSplitters[j].rewriteKey) < 0
	})
	return &splitHelperIterator{
		tableSplitters: tableSplitters,
	}
}

const splitFileThreshold = 1024 * 1024 // 1 MB

func (helper *LogSplitHelper) skipFile(file *backuppb.DataFileInfo) bool {
	_, exist := helper.rules[file.TableId]
	return file.Length < splitFileThreshold || file.IsMeta || !exist
}

func (helper *LogSplitHelper) Merge(file *backuppb.DataFileInfo) {
	if helper.skipFile(file) {
		return
	}
	splitHelper, exist := helper.tableSplitter[file.TableId]
	if !exist {
		splitHelper = split.NewSplitHelper()
		helper.tableSplitter[file.TableId] = splitHelper
	}

	splitHelper.Merge(split.Valued{
		Key: split.Span{
			StartKey: file.StartKey,
			EndKey:   file.EndKey,
		},
		Value: split.Value{
			Size:   file.Length,
			Number: file.NumberOfEntries,
		},
	})
}

type splitFunc = func(context.Context, *RegionSplitter, uint64, int64, *split.RegionInfo, []split.Valued) error

func (helper *LogSplitHelper) splitRegionByPoints(
	ctx context.Context,
	regionSplitter *RegionSplitter,
	initialLength uint64,
	initialNumber int64,
	region *split.RegionInfo,
	valueds []split.Valued,
) error {
	var (
		splitPoints [][]byte = make([][]byte, 0)
		lastKey     []byte   = region.Region.StartKey
		length      uint64   = initialLength
		number      int64    = initialNumber
	)
	for _, v := range valueds {
		// decode will discard ts behind the key, which results in the same key for consecutive ranges
		if !bytes.Equal(lastKey, v.GetStartKey()) && (v.Value.Size+length > helper.splitThreSholdSize || v.Value.Number+number > helper.splitThreSholdKeys) {
			_, rawKey, _ := codec.DecodeBytes(v.GetStartKey(), nil)
			splitPoints = append(splitPoints, rawKey)
			length = 0
			number = 0
		}
		lastKey = v.GetStartKey()
		length += v.Value.Size
		number += v.Value.Number
	}

	if len(splitPoints) == 0 {
		return nil
	}

	sctx := SplitContext{
		storeCount: 0,
	}

	helper.pool.ApplyOnErrorGroup(helper.eg, func() error {
		newRegions, errSplit := regionSplitter.splitAndScatterRegions(ctx, sctx, region, splitPoints)
		if errSplit != nil {
			log.Warn("failed to split the scaned region", zap.Error(errSplit))
			_, startKey, _ := codec.DecodeBytes(region.Region.StartKey, nil)
			ranges := make([]rtree.Range, 0, len(splitPoints))
			for _, point := range splitPoints {
				ranges = append(ranges, rtree.Range{StartKey: startKey, EndKey: point})
				startKey = point
			}

			return regionSplitter.ExecuteSplit(ctx, ranges, nil, 0, false, func([][]byte) {})
		}
		select {
		case <-ctx.Done():
			return nil
		case helper.regionsCh <- newRegions:
		}
		log.Info("split the region", zap.Uint64("region-id", region.Region.Id), zap.Int("split-point-number", len(splitPoints)))
		return nil
	})
	return nil
}

// GetRewriteTableID gets rewrite table id by the rewrite rule and original table id
func GetRewriteTableID(tableID int64, rewriteRules *RewriteRules) int64 {
	tableKey := tablecodec.GenTableRecordPrefix(tableID)
	rule := matchOldPrefix(tableKey, rewriteRules)
	if rule == nil {
		return 0
	}

	return tablecodec.DecodeTableID(rule.GetNewKeyPrefix())
}

// SplitPoint selects ranges overlapped with each region, and calls `splitF` to split the region
func SplitPoint(
	ctx context.Context,
	iter *splitHelperIterator,
	client split.SplitClient,
	splitF splitFunc,
) (err error) {
	// common status
	var (
		regionSplitter *RegionSplitter = NewRegionSplitter(client)
	)
	// region traverse status
	var (
		// the region buffer of each scan
		regions     []*split.RegionInfo = nil
		regionIndex int                 = 0
	)
	// region split status
	var (
		// range span   +----------------+------+---+-------------+
		// region span    +------------------------------------+
		//                +initial length+          +end valued+
		// regionValueds is the ranges array overlapped with `regionInfo`
		regionValueds []split.Valued = nil
		// regionInfo is the region to be split
		regionInfo *split.RegionInfo = nil
		// intialLength is the length of the part of the first range overlapped with the region
		initialLength uint64 = 0
		initialNumber int64  = 0
	)
	// range status
	var (
		// regionOverCount is the number of regions overlapped with the range
		regionOverCount uint64 = 0
	)

	iter.Traverse(func(v split.Valued, endKey []byte, rule *RewriteRules) bool {
		if v.Value.Number == 0 || v.Value.Size == 0 {
			return true
		}
		var (
			vStartKey []byte
			vEndKey   []byte
		)
		// use `vStartKey` and `vEndKey` to compare with region's key
		vStartKey, vEndKey, err = GetRewriteEncodedKeys(v, rule)
		if err != nil {
			return false
		}
		// traverse to the first region overlapped with the range
		for ; regionIndex < len(regions); regionIndex++ {
			if bytes.Compare(vStartKey, regions[regionIndex].Region.EndKey) < 0 {
				break
			}
		}
		// cannot find any regions overlapped with the range
		// need to scan regions again
		if regionIndex == len(regions) {
			regions = nil
		}
		regionOverCount = 0
		for {
			if regionIndex >= len(regions) {
				var startKey []byte
				if len(regions) > 0 {
					// has traversed over the region buffer, should scan from the last region's end-key of the region buffer
					startKey = regions[len(regions)-1].Region.EndKey
				} else {
					// scan from the range's start-key
					startKey = vStartKey
				}
				// scan at most 64 regions into the region buffer
				regions, err = split.ScanRegionsWithRetry(ctx, client, startKey, endKey, 64)
				if err != nil {
					return false
				}
				regionIndex = 0
			}

			region := regions[regionIndex]
			// this region must be overlapped with the range
			regionOverCount++
			// the region is the last one overlapped with the range,
			// should split the last recorded region,
			// and then record this region as the region to be split
			if bytes.Compare(vEndKey, region.Region.EndKey) < 0 {
				endLength := v.Value.Size / regionOverCount
				endNumber := v.Value.Number / int64(regionOverCount)
				if len(regionValueds) > 0 && regionInfo != region {
					// add a part of the range as the end part
					if bytes.Compare(vStartKey, regionInfo.Region.EndKey) < 0 {
						regionValueds = append(regionValueds, split.NewValued(vStartKey, regionInfo.Region.EndKey, split.Value{Size: endLength, Number: endNumber}))
					}
					// try to split the region
					err = splitF(ctx, regionSplitter, initialLength, initialNumber, regionInfo, regionValueds)
					if err != nil {
						return false
					}
					regionValueds = make([]split.Valued, 0)
				}
				if regionOverCount == 1 {
					// the region completely contains the range
					regionValueds = append(regionValueds, split.Valued{
						Key: split.Span{
							StartKey: vStartKey,
							EndKey:   vEndKey,
						},
						Value: v.Value,
					})
				} else {
					// the region is overlapped with the last part of the range
					initialLength = endLength
					initialNumber = endNumber
				}
				regionInfo = region
				// try the next range
				return true
			}

			// try the next region
			regionIndex++
		}
	})

	if err != nil {
		return errors.Trace(err)
	}
	if len(regionValueds) > 0 {
		// try to split the region
		err = splitF(ctx, regionSplitter, initialLength, initialNumber, regionInfo, regionValueds)
		if err != nil {
			return errors.Trace(err)
		}
	}

	return nil
}

func (helper *LogSplitHelper) Split(ctx context.Context) error {
	var ectx context.Context
	var wg sync.WaitGroup
	helper.eg, ectx = errgroup.WithContext(ctx)
	helper.regionsCh = make(chan []*split.RegionInfo, 1024)
	wg.Add(1)
	go func() {
		defer wg.Done()
		scatterRegions := make([]*split.RegionInfo, 0)
	receiveNewRegions:
		for {
			select {
			case <-ectx.Done():
				return
			case newRegions, ok := <-helper.regionsCh:
				if !ok {
					break receiveNewRegions
				}

				scatterRegions = append(scatterRegions, newRegions...)
			}
		}

		regionSplitter := NewRegionSplitter(helper.client)
		// It is too expensive to stop recovery and wait for a small number of regions
		// to complete scatter, so the maximum waiting time is reduced to 1 minute.
<<<<<<< HEAD
		regionSplitter.waitRegionsScattered(ctx, scatterRegions, time.Minute)
=======
		_ = regionSplitter.WaitForScatterRegions(ctx, scatterRegions, time.Minute)
>>>>>>> a6046a0f
	}()

	iter := helper.iterator()
	if err := SplitPoint(ectx, iter, helper.client, helper.splitRegionByPoints); err != nil {
		return errors.Trace(err)
	}

	// wait for completion of splitting regions
	if err := helper.eg.Wait(); err != nil {
		return errors.Trace(err)
	}

	// wait for completion of scattering regions
	close(helper.regionsCh)
	wg.Wait()

	return nil
}

type LogFilesIterWithSplitHelper struct {
	iter   LogIter
	helper *LogSplitHelper
	buffer []*LogDataFileInfo
	next   int
}

const SplitFilesBufferSize = 4096

func NewLogFilesIterWithSplitHelper(iter LogIter, rules map[int64]*RewriteRules, client split.SplitClient, splitSize uint64, splitKeys int64) LogIter {
	return &LogFilesIterWithSplitHelper{
		iter:   iter,
		helper: NewLogSplitHelper(rules, client, splitSize, splitKeys),
		buffer: nil,
		next:   0,
	}
}

func (splitIter *LogFilesIterWithSplitHelper) TryNext(ctx context.Context) iter.IterResult[*LogDataFileInfo] {
	if splitIter.next >= len(splitIter.buffer) {
		splitIter.buffer = make([]*LogDataFileInfo, 0, SplitFilesBufferSize)
		for r := splitIter.iter.TryNext(ctx); !r.Finished; r = splitIter.iter.TryNext(ctx) {
			if r.Err != nil {
				return r
			}
			f := r.Item
			splitIter.helper.Merge(f.DataFileInfo)
			splitIter.buffer = append(splitIter.buffer, f)
			if len(splitIter.buffer) >= SplitFilesBufferSize {
				break
			}
		}
		splitIter.next = 0
		if len(splitIter.buffer) == 0 {
			return iter.Done[*LogDataFileInfo]()
		}
		log.Info("start to split the regions")
		startTime := time.Now()
		if err := splitIter.helper.Split(ctx); err != nil {
			return iter.Throw[*LogDataFileInfo](errors.Trace(err))
		}
		log.Info("end to split the regions", zap.Duration("takes", time.Since(startTime)))
	}

	res := iter.Emit(splitIter.buffer[splitIter.next])
	splitIter.next += 1
	return res
}

// isUnsupportedError checks whether we should fallback to ScatterRegion API when meeting the error.
func isUnsupportedError(err error) bool {
	s, ok := status.FromError(errors.Cause(err))
	if !ok {
		// Not a gRPC error. Something other went wrong.
		return false
	}
	// In two conditions, we fallback to ScatterRegion:
	// (1) If the RPC endpoint returns UNIMPLEMENTED. (This is just for making test cases not be so magic.)
	// (2) If the Message is "region 0 not found":
	//     In fact, PD reuses the gRPC endpoint `ScatterRegion` for the batch version of scattering.
	//     When the request contains the field `regionIDs`, it would use the batch version,
	//     Otherwise, it uses the old version and scatter the region with `regionID` in the request.
	//     When facing 4.x, BR(which uses v5.x PD clients and call `ScatterRegions`!) would set `regionIDs`
	//     which would be ignored by protocol buffers, and leave the `regionID` be zero.
	//     Then the older version of PD would try to search the region with ID 0.
	//     (Then it consistently fails, and returns "region 0 not found".)
	return s.Code() == codes.Unimplemented ||
		strings.Contains(s.Message(), "region 0 not found")
}

type splitBackoffer struct {
	state utils.RetryState
}

func newSplitBackoffer() *splitBackoffer {
	return &splitBackoffer{
		state: utils.InitialRetryState(split.SplitRetryTimes, split.SplitRetryInterval, split.SplitMaxRetryInterval),
	}
}

func (bo *splitBackoffer) NextBackoff(err error) time.Duration {
	switch {
	case berrors.ErrPDBatchScanRegion.Equal(err):
		log.Warn("inconsistent region info get.", logutil.ShortError(err))
		return time.Second
	case strings.Contains(err.Error(), "no valid key"):
		bo.state.GiveUp()
		return 0
	case berrors.ErrRestoreInvalidRange.Equal(err):
		bo.state.GiveUp()
		return 0
	}
	return bo.state.ExponentialBackoff()
}

func (bo *splitBackoffer) Attempt() int {
	return bo.state.Attempt()
}<|MERGE_RESOLUTION|>--- conflicted
+++ resolved
@@ -18,7 +18,6 @@
 	"github.com/pingcap/kvproto/pkg/pdpb"
 	"github.com/pingcap/log"
 	berrors "github.com/pingcap/tidb/br/pkg/errors"
-	"github.com/pingcap/tidb/br/pkg/lightning/common"
 	"github.com/pingcap/tidb/br/pkg/logutil"
 	"github.com/pingcap/tidb/br/pkg/restore/split"
 	"github.com/pingcap/tidb/br/pkg/rtree"
@@ -218,7 +217,6 @@
 	if err != nil {
 		return errors.Trace(err)
 	}
-<<<<<<< HEAD
 	log.Info("finish splitting and scattering regions by ranges",
 		zap.Duration("take", time.Since(startTime)))
 	return nil
@@ -290,20 +288,6 @@
 	}
 	if splitContext.needScatter {
 		log.Info("finish splitting and scattering regions. and starts to wait", zap.Int("regions", len(scatterRegions)),
-=======
-	log.Info("start to wait for scattering regions",
-		zap.Int("regions", len(scatterRegions)), zap.Duration("take", time.Since(startTime)))
-
-	leftCnt := rs.WaitForScatterRegions(ctx, scatterRegions, split.ScatterWaitUpperInterval)
-	if leftCnt == 0 {
-		log.Info("waiting for scattering regions done",
-			zap.Int("regions", len(scatterRegions)), zap.Duration("take", time.Since(startTime)))
-	} else {
-		log.Warn("waiting for scattering regions timeout",
-			zap.Int("NotScatterCount", leftCnt),
-			zap.Int("TotalScatterCount", len(scatterRegions)),
-			zap.Int("regions", len(scatterRegions)),
->>>>>>> a6046a0f
 			zap.Duration("take", time.Since(startTime)))
 		rs.waitRegionsScattered(ctx, scatterRegions, split.ScatterWaitUpperInterval)
 	} else {
@@ -344,7 +328,6 @@
 	return newRegions, nil
 }
 
-<<<<<<< HEAD
 // splitRegionsSync perform batchSplit on a region by keys
 // and then check the batch split success or not.
 func (rs *RegionSplitter) splitRegionsSync(
@@ -384,32 +367,6 @@
 	}, &split.ExponentialBackoffer{Attempts: 3, BaseBackoff: 500 * time.Millisecond})
 	if err != nil {
 		log.Warn("failed to scatter regions", logutil.ShortError(err))
-=======
-// isScatterRegionFinished check the latest successful operator and return the follow status:
-//
-//	return (finished, needRescatter, error)
-//
-// if the latest operator is not `scatter-operator`, or its status is SUCCESS, it's likely that the
-// scatter region operator is finished.
-//
-// if the latest operator is `scatter-operator` and its status is TIMEOUT or CANCEL, the needRescatter
-// is true and the function caller needs to scatter this region again.
-func (rs *RegionSplitter) isScatterRegionFinished(ctx context.Context, regionID uint64) (bool, bool, error) {
-	resp, err := rs.client.GetOperator(ctx, regionID)
-	if err != nil {
-		if common.IsRetryableError(err) {
-			// retry in the next cycle
-			return false, false, nil
-		}
-		return false, false, errors.Trace(err)
-	}
-	// Heartbeat may not be sent to PD
-	if respErr := resp.GetHeader().GetError(); respErr != nil {
-		if respErr.GetType() == pdpb.ErrorType_REGION_NOT_FOUND {
-			return true, false, nil
-		}
-		return false, false, errors.Annotatef(berrors.ErrPDInvalidResponse, "get operator error: %s", respErr.GetType())
->>>>>>> a6046a0f
 	}
 }
 
@@ -427,22 +384,6 @@
 	for _, region := range splitRegions {
 		rs.waitRegionSplitted(ctx, region.Region.Id)
 	}
-<<<<<<< HEAD
-=======
-	// If the current operator of the region is not 'scatter-region', we could assume
-	// that 'scatter-operator' has finished
-	if string(resp.GetDesc()) != "scatter-region" {
-		return true, false, nil
-	}
-	switch resp.GetStatus() {
-	case pdpb.OperatorStatus_SUCCESS:
-		return true, false, nil
-	case pdpb.OperatorStatus_RUNNING:
-		return false, false, nil
-	default:
-		return false, true, nil
-	}
->>>>>>> a6046a0f
 }
 
 // waitRegionSplitted check single region has finished the split.
@@ -491,7 +432,6 @@
 	}
 }
 
-<<<<<<< HEAD
 // waitRegionsScattered try to wait single region scatterd
 // because we may not get the accurate result of scatter region.
 // even we got error here the scatter could also succeed.
@@ -501,7 +441,7 @@
 	retryCount := 0
 	err := utils.WithRetry(ctx, func() error {
 		ctx1 := context.WithValue(ctx, retryTimes, retryCount)
-		ok, err := rs.isScatterRegionFinished(ctx1, regionInfo.Region.Id)
+		ok, _, err := rs.isScatterRegionFinished(ctx1, regionInfo.Region.Id)
 		if err != nil {
 			log.Warn("scatter region failed: do not have the region",
 				logutil.Region(regionInfo.Region))
@@ -513,82 +453,6 @@
 		retryCount++
 		return errors.Annotatef(berrors.ErrPDUnknownScatterResult, "try wait region scatter")
 	}, &state)
-=======
-type retryTimeKey struct{}
-
-var retryTimes = new(retryTimeKey)
-
-func mapRegionInfoSlice(regionInfos []*split.RegionInfo) map[uint64]*split.RegionInfo {
-	regionInfoMap := make(map[uint64]*split.RegionInfo)
-	for _, info := range regionInfos {
-		regionID := info.Region.GetId()
-		regionInfoMap[regionID] = info
-	}
-	return regionInfoMap
-}
-
-func (rs *RegionSplitter) WaitForScatterRegions(ctx context.Context, regionInfos []*split.RegionInfo, timeout time.Duration) int {
-	var (
-		startTime   = time.Now()
-		interval    = split.ScatterWaitInterval
-		leftRegions = mapRegionInfoSlice(regionInfos)
-		retryCnt    = 0
-
-		reScatterRegions = make([]*split.RegionInfo, 0, len(regionInfos))
-	)
-	for {
-		ctx1 := context.WithValue(ctx, retryTimes, retryCnt)
-		reScatterRegions = reScatterRegions[:0]
-		for regionID, regionInfo := range leftRegions {
-			ok, rescatter, err := rs.isScatterRegionFinished(ctx1, regionID)
-			if err != nil {
-				log.Warn("scatter region failed: do not have the region",
-					logutil.Region(regionInfo.Region), zap.Error(err))
-				delete(leftRegions, regionID)
-				continue
-			}
-			if ok {
-				delete(leftRegions, regionID)
-				continue
-			}
-			if rescatter {
-				reScatterRegions = append(reScatterRegions, regionInfo)
-			}
-			// RUNNING_STATUS, just wait and check it in the next loop
-		}
-
-		if len(leftRegions) == 0 {
-			return 0
-		}
-
-		if len(reScatterRegions) > 0 {
-			rs.ScatterRegions(ctx1, reScatterRegions)
-		}
-
-		if time.Since(startTime) > timeout {
-			break
-		}
-
-		retryCnt += 1
-		interval = 2 * interval
-		if interval > split.ScatterMaxWaitInterval {
-			interval = split.ScatterMaxWaitInterval
-		}
-		time.Sleep(interval)
-	}
-
-	return len(leftRegions)
-}
-
-func (rs *RegionSplitter) splitAndScatterRegions(
-	ctx context.Context, regionInfo *split.RegionInfo, keys [][]byte,
-) ([]*split.RegionInfo, error) {
-	if len(keys) == 0 {
-		return []*split.RegionInfo{regionInfo}, nil
-	}
-
-	newRegions, err := rs.client.BatchSplitRegions(ctx, regionInfo, keys)
->>>>>>> a6046a0f
 	if err != nil {
 		log.Warn("wait scatter region meet error", logutil.Region(regionInfo.Region), logutil.ShortError(err))
 	}
@@ -662,26 +526,94 @@
 	return len(regionInfo.PendingPeers) == 0, nil
 }
 
-func (rs *RegionSplitter) isScatterRegionFinished(ctx context.Context, regionID uint64) (bool, error) {
+func (rs *RegionSplitter) isScatterRegionFinished(ctx context.Context, regionID uint64) (bool, bool, error) {
 	resp, err := rs.client.GetOperator(ctx, regionID)
 	if err != nil {
-		return false, errors.Trace(err)
+		return false, false, errors.Trace(err)
 	}
 	// Heartbeat may not be sent to PD
 	if respErr := resp.GetHeader().GetError(); respErr != nil {
 		if respErr.GetType() == pdpb.ErrorType_REGION_NOT_FOUND {
-			return true, nil
-		}
-		return false, errors.Annotatef(berrors.ErrPDInvalidResponse, "get operator error: %s", respErr.GetType())
+			return true, false, nil
+		}
+		return false, false, errors.Annotatef(berrors.ErrPDInvalidResponse, "get operator error: %s", respErr.GetType())
 	}
 	retryTimes := ctx.Value(retryTimes).(int)
 	if retryTimes > 3 {
 		log.Info("get operator", zap.Uint64("regionID", regionID), zap.Stringer("resp", resp))
 	}
-	// If the current operator of the region is not 'scatter-region', we could assume
-	// that 'scatter-operator' has finished or timeout
-	ok := string(resp.GetDesc()) != "scatter-region" || resp.GetStatus() != pdpb.OperatorStatus_RUNNING
-	return ok, nil
+	// that 'scatter-operator' has finished
+	if string(resp.GetDesc()) != "scatter-region" {
+		return true, false, nil
+	}
+	switch resp.GetStatus() {
+	case pdpb.OperatorStatus_SUCCESS:
+		return true, false, nil
+	case pdpb.OperatorStatus_RUNNING:
+		return false, false, nil
+	default:
+		return false, true, nil
+	}
+}
+
+func (rs *RegionSplitter) WaitForScatterRegionsTimeout(ctx context.Context, regionInfos []*split.RegionInfo, timeout time.Duration) int {
+	var (
+		startTime   = time.Now()
+		interval    = split.ScatterWaitInterval
+		leftRegions = mapRegionInfoSlice(regionInfos)
+		retryCnt    = 0
+
+		reScatterRegions = make([]*split.RegionInfo, 0, len(regionInfos))
+	)
+	for {
+		ctx1 := context.WithValue(ctx, retryTimes, retryCnt)
+		reScatterRegions = reScatterRegions[:0]
+		for regionID, regionInfo := range leftRegions {
+			ok, rescatter, err := rs.isScatterRegionFinished(ctx1, regionID)
+			if err != nil {
+				log.Warn("scatter region failed: do not have the region",
+					logutil.Region(regionInfo.Region), zap.Error(err))
+				delete(leftRegions, regionID)
+				continue
+			}
+			if ok {
+				delete(leftRegions, regionID)
+				continue
+			}
+			if rescatter {
+				reScatterRegions = append(reScatterRegions, regionInfo)
+			}
+			// RUNNING_STATUS, just wait and check it in the next loop
+		}
+
+		if len(leftRegions) == 0 {
+			return 0
+		}
+
+		if len(reScatterRegions) > 0 {
+			rs.ScatterRegionsSync(ctx1, reScatterRegions)
+		}
+
+		if time.Since(startTime) > timeout {
+			break
+		}
+		retryCnt += 1
+		interval = 2 * interval
+		if interval > split.ScatterMaxWaitInterval {
+			interval = split.ScatterMaxWaitInterval
+			time.Sleep(interval)
+		}
+	}
+	return len(leftRegions)
+}
+
+func mapRegionInfoSlice(regionInfos []*split.RegionInfo) map[uint64]*split.RegionInfo {
+	regionInfoMap := make(map[uint64]*split.RegionInfo)
+	for _, info := range regionInfos {
+		regionID := info.Region.GetId()
+		regionInfoMap[regionID] = info
+	}
+	return regionInfoMap
 }
 
 // getSplitKeys checks if the regions should be split by the end key of
@@ -1085,13 +1017,7 @@
 		}
 
 		regionSplitter := NewRegionSplitter(helper.client)
-		// It is too expensive to stop recovery and wait for a small number of regions
-		// to complete scatter, so the maximum waiting time is reduced to 1 minute.
-<<<<<<< HEAD
-		regionSplitter.waitRegionsScattered(ctx, scatterRegions, time.Minute)
-=======
-		_ = regionSplitter.WaitForScatterRegions(ctx, scatterRegions, time.Minute)
->>>>>>> a6046a0f
+		regionSplitter.WaitForScatterRegionsTimeout(ctx, scatterRegions, time.Minute)
 	}()
 
 	iter := helper.iterator()
