// Copyright 2020 PingCAP, Inc. Licensed under Apache-2.0.

package restore

import (
	"context"
	"sync"
	"testing"
	"time"

	"github.com/pingcap/errors"
	backuppb "github.com/pingcap/kvproto/pkg/brpb"
	"github.com/pingcap/kvproto/pkg/metapb"
	"github.com/pingcap/log"
	berrors "github.com/pingcap/tidb/br/pkg/errors"
	"github.com/pingcap/tidb/br/pkg/glue"
	"github.com/pingcap/tidb/br/pkg/logutil"
	"github.com/pingcap/tidb/br/pkg/restore/split"
	"github.com/pingcap/tidb/br/pkg/rtree"
	"github.com/pingcap/tidb/pkg/parser/model"
	"github.com/stretchr/testify/require"
)

<<<<<<< HEAD
type fakeRestorer struct {
	mu sync.Mutex
=======
func TestGetKeyRangeByMode(t *testing.T) {
	file := &backuppb.File{
		Name:     "file_write.sst",
		StartKey: []byte("t1a"),
		EndKey:   []byte("t1ccc"),
	}
	endFile := &backuppb.File{
		Name:     "file_write.sst",
		StartKey: []byte("t1a"),
		EndKey:   []byte(""),
	}
	rule := &RewriteRules{
		Data: []*import_sstpb.RewriteRule{
			{
				OldKeyPrefix: []byte("t1"),
				NewKeyPrefix: []byte("t2"),
			},
		},
	}
	// raw kv
	testRawFn := getKeyRangeByMode(Raw)
	start, end, err := testRawFn(file, rule)
	require.NoError(t, err)
	require.Equal(t, []byte("t1a"), start)
	require.Equal(t, []byte("t1ccc"), end)

	start, end, err = testRawFn(endFile, rule)
	require.NoError(t, err)
	require.Equal(t, []byte("t1a"), start)
	require.Equal(t, []byte(""), end)

	// txn kv: the keys must be encoded.
	testTxnFn := getKeyRangeByMode(Txn)
	start, end, err = testTxnFn(file, rule)
	require.NoError(t, err)
	require.Equal(t, codec.EncodeBytes(nil, []byte("t1a")), start)
	require.Equal(t, codec.EncodeBytes(nil, []byte("t1ccc")), end)

	start, end, err = testTxnFn(endFile, rule)
	require.NoError(t, err)
	require.Equal(t, codec.EncodeBytes(nil, []byte("t1a")), start)
	require.Equal(t, []byte(""), end)

	// normal kv: the keys must be encoded.
	testFn := getKeyRangeByMode(TiDB)
	start, end, err = testFn(file, rule)
	require.NoError(t, err)
	require.Equal(t, codec.EncodeBytes(nil, []byte("t2a")), start)
	require.Equal(t, codec.EncodeBytes(nil, []byte("t2ccc")), end)

	// TODO maybe fix later
	// current restore does not support rewrite empty endkey.
	// because backup guarantees that the end key is not empty.
	// start, end, err = testFn(endFile, rule)
	// require.NoError(t, err)
	// require.Equal(t, codec.EncodeBytes(nil, []byte("t2a")), start)
	// require.Equal(t, []byte(""), end)
}

func TestParseQuoteName(t *testing.T) {
	schema, table := ParseQuoteName("`a`.`b`")
	require.Equal(t, "a", schema)
	require.Equal(t, "b", table)
>>>>>>> c60f97d1

	errorInSplit        bool
	splitRanges         []rtree.Range
	restoredFiles       []*backuppb.File
	tableIDIsInsequence bool
}

func (f *fakeRestorer) SplitRanges(ctx context.Context, ranges []rtree.Range, updateCh glue.Progress, isRawKv bool) error {
	f.mu.Lock()
	defer f.mu.Unlock()

	if ctx.Err() != nil {
		return ctx.Err()
	}
	f.splitRanges = append(f.splitRanges, ranges...)
	if f.errorInSplit {
		err := errors.Annotatef(berrors.ErrRestoreSplitFailed,
			"the key space takes many efforts and finally get together, how dare you split them again... :<")
		log.Error("error happens :3", logutil.ShortError(err))
		return err
	}
	return nil
}

func (f *fakeRestorer) RestoreSSTFiles(ctx context.Context, tableIDWithFiles []TableIDWithFiles, updateCh glue.Progress) error {
	f.mu.Lock()
	defer f.mu.Unlock()

	if ctx.Err() != nil {
		return ctx.Err()
	}
	for i, tableIDWithFile := range tableIDWithFiles {
		if int64(i) != tableIDWithFile.TableID {
			f.tableIDIsInsequence = false
		}
		f.restoredFiles = append(f.restoredFiles, tableIDWithFile.Files...)
	}
	err := errors.Annotatef(berrors.ErrRestoreWriteAndIngest, "the files to restore are taken by a hijacker, meow :3")
	log.Error("error happens :3", logutil.ShortError(err))
	return err
}

func fakeRanges(keys ...string) (r DrainResult) {
	for i := range keys {
		if i+1 == len(keys) {
			return
		}
		r.Ranges = append(r.Ranges, rtree.Range{
			StartKey: []byte(keys[i]),
			EndKey:   []byte(keys[i+1]),
			Files:    []*backuppb.File{{Name: "fake.sst"}},
		})
		r.TableEndOffsetInRanges = append(r.TableEndOffsetInRanges, len(r.Ranges))
		r.TablesToSend = append(r.TablesToSend, CreatedTable{
			Table: &model.TableInfo{
				ID: int64(i),
			},
		})
	}
	return
}

type errorInTimeSink struct {
	ctx   context.Context
	errCh chan error
	t     *testing.T
}

func (e errorInTimeSink) EmitTables(tables ...CreatedTable) {}

func (e errorInTimeSink) EmitError(err error) {
	e.errCh <- err
}

func (e errorInTimeSink) Close() {}

func (e errorInTimeSink) Wait() {
	select {
	case <-e.ctx.Done():
		e.t.Logf("The context is canceled but no error happen")
		e.t.FailNow()
	case <-e.errCh:
	}
}

func assertErrorEmitInTime(ctx context.Context, t *testing.T) errorInTimeSink {
	errCh := make(chan error, 1)
	return errorInTimeSink{
		ctx:   ctx,
		errCh: errCh,
		t:     t,
	}
}

func TestRestoreFailed(t *testing.T) {
	ranges := []DrainResult{
		fakeRanges("aax", "abx", "abz"),
		fakeRanges("abz", "bbz", "bcy"),
		fakeRanges("bcy", "cad", "xxy"),
	}
	r := &fakeRestorer{
		tableIDIsInsequence: true,
	}
	sender, err := NewTiKVSender(context.TODO(), r, nil, 1, string(FineGrained))
	require.NoError(t, err)
	dctx, cancel := context.WithTimeout(context.Background(), 10*time.Second)
	defer cancel()
	sink := assertErrorEmitInTime(dctx, t)
	sender.PutSink(sink)
	for _, r := range ranges {
		sender.RestoreBatch(r)
	}
	sink.Wait()
	sink.Close()
	sender.Close()
	require.GreaterOrEqual(t, len(r.restoredFiles), 1)
	require.True(t, r.tableIDIsInsequence)
}

func TestSplitFailed(t *testing.T) {
	ranges := []DrainResult{
		fakeRanges("aax", "abx", "abz"),
		fakeRanges("abz", "bbz", "bcy"),
		fakeRanges("bcy", "cad", "xxy"),
	}
	r := &fakeRestorer{errorInSplit: true, tableIDIsInsequence: true}
	sender, err := NewTiKVSender(context.TODO(), r, nil, 1, string(FineGrained))
	require.NoError(t, err)
	dctx, cancel := context.WithTimeout(context.Background(), 10*time.Second)
	defer cancel()
	sink := assertErrorEmitInTime(dctx, t)
	sender.PutSink(sink)
	for _, r := range ranges {
		sender.RestoreBatch(r)
	}
	sink.Wait()
	sender.Close()
	require.GreaterOrEqual(t, len(r.splitRanges), 2)
	require.Len(t, r.restoredFiles, 0)
	require.True(t, r.tableIDIsInsequence)
}

func regionInfo(startKey, endKey string) *split.RegionInfo {
	return &split.RegionInfo{
		Region: &metapb.Region{
			StartKey: []byte(startKey),
			EndKey:   []byte(endKey),
		},
	}
}

func TestSplitCheckPartRegionConsistency(t *testing.T) {
	var (
		startKey []byte = []byte("a")
		endKey   []byte = []byte("f")
		err      error
	)
	err = split.CheckPartRegionConsistency(startKey, endKey, nil)
	require.Error(t, err)
	err = split.CheckPartRegionConsistency(startKey, endKey, []*split.RegionInfo{
		regionInfo("b", "c"),
	})
	require.Error(t, err)
	err = split.CheckPartRegionConsistency(startKey, endKey, []*split.RegionInfo{
		regionInfo("a", "c"),
		regionInfo("d", "e"),
	})
	require.Error(t, err)
	err = split.CheckPartRegionConsistency(startKey, endKey, []*split.RegionInfo{
		regionInfo("a", "c"),
		regionInfo("c", "d"),
	})
	require.NoError(t, err)
	err = split.CheckPartRegionConsistency(startKey, endKey, []*split.RegionInfo{
		regionInfo("a", "c"),
		regionInfo("c", "d"),
		regionInfo("d", "f"),
	})
	require.NoError(t, err)
	err = split.CheckPartRegionConsistency(startKey, endKey, []*split.RegionInfo{
		regionInfo("a", "c"),
		regionInfo("c", "z"),
	})
	require.NoError(t, err)
}<|MERGE_RESOLUTION|>--- conflicted
+++ resolved
@@ -21,75 +21,8 @@
 	"github.com/stretchr/testify/require"
 )
 
-<<<<<<< HEAD
 type fakeRestorer struct {
-	mu sync.Mutex
-=======
-func TestGetKeyRangeByMode(t *testing.T) {
-	file := &backuppb.File{
-		Name:     "file_write.sst",
-		StartKey: []byte("t1a"),
-		EndKey:   []byte("t1ccc"),
-	}
-	endFile := &backuppb.File{
-		Name:     "file_write.sst",
-		StartKey: []byte("t1a"),
-		EndKey:   []byte(""),
-	}
-	rule := &RewriteRules{
-		Data: []*import_sstpb.RewriteRule{
-			{
-				OldKeyPrefix: []byte("t1"),
-				NewKeyPrefix: []byte("t2"),
-			},
-		},
-	}
-	// raw kv
-	testRawFn := getKeyRangeByMode(Raw)
-	start, end, err := testRawFn(file, rule)
-	require.NoError(t, err)
-	require.Equal(t, []byte("t1a"), start)
-	require.Equal(t, []byte("t1ccc"), end)
-
-	start, end, err = testRawFn(endFile, rule)
-	require.NoError(t, err)
-	require.Equal(t, []byte("t1a"), start)
-	require.Equal(t, []byte(""), end)
-
-	// txn kv: the keys must be encoded.
-	testTxnFn := getKeyRangeByMode(Txn)
-	start, end, err = testTxnFn(file, rule)
-	require.NoError(t, err)
-	require.Equal(t, codec.EncodeBytes(nil, []byte("t1a")), start)
-	require.Equal(t, codec.EncodeBytes(nil, []byte("t1ccc")), end)
-
-	start, end, err = testTxnFn(endFile, rule)
-	require.NoError(t, err)
-	require.Equal(t, codec.EncodeBytes(nil, []byte("t1a")), start)
-	require.Equal(t, []byte(""), end)
-
-	// normal kv: the keys must be encoded.
-	testFn := getKeyRangeByMode(TiDB)
-	start, end, err = testFn(file, rule)
-	require.NoError(t, err)
-	require.Equal(t, codec.EncodeBytes(nil, []byte("t2a")), start)
-	require.Equal(t, codec.EncodeBytes(nil, []byte("t2ccc")), end)
-
-	// TODO maybe fix later
-	// current restore does not support rewrite empty endkey.
-	// because backup guarantees that the end key is not empty.
-	// start, end, err = testFn(endFile, rule)
-	// require.NoError(t, err)
-	// require.Equal(t, codec.EncodeBytes(nil, []byte("t2a")), start)
-	// require.Equal(t, []byte(""), end)
-}
-
-func TestParseQuoteName(t *testing.T) {
-	schema, table := ParseQuoteName("`a`.`b`")
-	require.Equal(t, "a", schema)
-	require.Equal(t, "b", table)
->>>>>>> c60f97d1
-
+	mu                  sync.Mutex
 	errorInSplit        bool
 	splitRanges         []rtree.Range
 	restoredFiles       []*backuppb.File
