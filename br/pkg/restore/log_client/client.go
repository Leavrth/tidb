--- conflicted
+++ resolved
@@ -680,24 +680,10 @@
 		if err != nil {
 			return nil, errors.Trace(err)
 		}
-<<<<<<< HEAD
 		existTiFlashTable := false
 		rc.dom.InfoSchema().ListTablesWithSpecialAttribute(func(tableInfo *model.TableInfo) bool {
 			if tableInfo.TiFlashReplica != nil && tableInfo.TiFlashReplica.Count > 0 {
 				existTiFlashTable = true
-=======
-		info := rc.dom.InfoSchema()
-		shcemas := info.AllSchemaNames()
-		for _, schema := range shcemas {
-			tblInfos, err := info.SchemaTableInfos(ctx, schema)
-			if err != nil {
-				return nil, errors.Trace(err)
-			}
-			for _, tableInfo := range tblInfos {
-				if tableInfo.TiFlashReplica != nil && tableInfo.TiFlashReplica.Count > 0 {
-					return nil, errors.Errorf("exist table(s) have tiflash replica, please remove it before restore")
-				}
->>>>>>> 8f98b4eb
 			}
 			return false
 		})
