--- conflicted
+++ resolved
@@ -39,18 +39,11 @@
 	"go.uber.org/zap"
 )
 
-<<<<<<< HEAD
-const ks3SDKEndpoint = "ksyuncs.com"
-=======
 var (
 	_ Copier = &KS3Storage{}
 )
 
-const (
-	// ks3 sdk does not expose context, we use hardcoded timeout for network request
-	ks3SDKProvider = "ks3-sdk"
-)
->>>>>>> 5ed9e633
+const ks3SDKEndpoint = "ksyuncs.com"
 
 // KS3Storage acts almost same as S3Storage except it's used for kingsoft s3.
 type KS3Storage struct {
