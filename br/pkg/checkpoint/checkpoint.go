--- conflicted
+++ resolved
@@ -68,17 +68,7 @@
 	Files    []*backuppb.File
 }
 
-<<<<<<< HEAD
-func (r RangeType) IdentKey() []byte {
-	panic("unimplement!")
-}
-
-type ValueType interface {
-	IdentKey() []byte
-}
-=======
 type ValueType any
->>>>>>> df0c5d1f
 
 type CheckpointMessage[K KeyType, V ValueType] struct {
 	// start-key of the origin range
