// Copyright 2015 PingCAP, Inc.
//
// Licensed under the Apache License, Version 2.0 (the "License");
// you may not use this file except in compliance with the License.
// You may obtain a copy of the License at
//
//     http://www.apache.org/licenses/LICENSE-2.0
//
// Unless required by applicable law or agreed to in writing, software
// distributed under the License is distributed on an "AS IS" BASIS,
// WITHOUT WARRANTIES OR CONDITIONS OF ANY KIND, either express or implied.
// See the License for the specific language governing permissions and
// limitations under the License.

// Copyright 2013 The ql Authors. All rights reserved.
// Use of this source code is governed by a BSD-style
// license that can be found in the LICENSES/QL-LICENSE file.

package session

import (
	"context"
	"encoding/hex"
	"fmt"
	"os"
	osuser "os/user"
	"strconv"
	"strings"
	"time"

	"github.com/pingcap/errors"
	"github.com/pingcap/tidb/pkg/bindinfo"
	"github.com/pingcap/tidb/pkg/config"
	"github.com/pingcap/tidb/pkg/disttask/framework/proto"
	"github.com/pingcap/tidb/pkg/domain"
	"github.com/pingcap/tidb/pkg/domain/infosync"
	"github.com/pingcap/tidb/pkg/expression"
	"github.com/pingcap/tidb/pkg/infoschema"
	"github.com/pingcap/tidb/pkg/kv"
	"github.com/pingcap/tidb/pkg/meta"
	"github.com/pingcap/tidb/pkg/owner"
	"github.com/pingcap/tidb/pkg/parser"
	"github.com/pingcap/tidb/pkg/parser/auth"
	"github.com/pingcap/tidb/pkg/parser/model"
	"github.com/pingcap/tidb/pkg/parser/mysql"
	"github.com/pingcap/tidb/pkg/parser/terror"
	sessiontypes "github.com/pingcap/tidb/pkg/session/types"
	"github.com/pingcap/tidb/pkg/sessionctx/variable"
	"github.com/pingcap/tidb/pkg/table/tables"
	timertable "github.com/pingcap/tidb/pkg/timer/tablestore"
	"github.com/pingcap/tidb/pkg/types"
	"github.com/pingcap/tidb/pkg/util/chunk"
	"github.com/pingcap/tidb/pkg/util/dbterror"
	"github.com/pingcap/tidb/pkg/util/dbterror/plannererrors"
	"github.com/pingcap/tidb/pkg/util/intest"
	"github.com/pingcap/tidb/pkg/util/logutil"
	utilparser "github.com/pingcap/tidb/pkg/util/parser"
	"github.com/pingcap/tidb/pkg/util/sqlescape"
	"github.com/pingcap/tidb/pkg/util/sqlexec"
	"github.com/pingcap/tidb/pkg/util/timeutil"
	"go.etcd.io/etcd/client/v3/concurrency"
	"go.uber.org/zap"
)

const (
	// CreateUserTable is the SQL statement creates User table in system db.
	// WARNING: There are some limitations on altering the schema of mysql.user table.
	// Adding columns that are nullable or have default values is permitted.
	// But operations like dropping or renaming columns may break the compatibility with BR.
	// REFERENCE ISSUE: https://github.com/pingcap/tidb/issues/38785
	CreateUserTable = `CREATE TABLE IF NOT EXISTS mysql.user (
		Host					CHAR(255),
		User					CHAR(32),
		authentication_string	TEXT,
		plugin					CHAR(64),
		Select_priv				ENUM('N','Y') NOT NULL DEFAULT 'N',
		Insert_priv				ENUM('N','Y') NOT NULL DEFAULT 'N',
		Update_priv				ENUM('N','Y') NOT NULL DEFAULT 'N',
		Delete_priv				ENUM('N','Y') NOT NULL DEFAULT 'N',
		Create_priv				ENUM('N','Y') NOT NULL DEFAULT 'N',
		Drop_priv				ENUM('N','Y') NOT NULL DEFAULT 'N',
		Process_priv			ENUM('N','Y') NOT NULL DEFAULT 'N',
		Grant_priv				ENUM('N','Y') NOT NULL DEFAULT 'N',
		References_priv			ENUM('N','Y') NOT NULL DEFAULT 'N',
		Alter_priv				ENUM('N','Y') NOT NULL DEFAULT 'N',
		Show_db_priv			ENUM('N','Y') NOT NULL DEFAULT 'N',
		Super_priv				ENUM('N','Y') NOT NULL DEFAULT 'N',
		Create_tmp_table_priv	ENUM('N','Y') NOT NULL DEFAULT 'N',
		Lock_tables_priv		ENUM('N','Y') NOT NULL DEFAULT 'N',
		Execute_priv			ENUM('N','Y') NOT NULL DEFAULT 'N',
		Create_view_priv		ENUM('N','Y') NOT NULL DEFAULT 'N',
		Show_view_priv			ENUM('N','Y') NOT NULL DEFAULT 'N',
		Create_routine_priv		ENUM('N','Y') NOT NULL DEFAULT 'N',
		Alter_routine_priv		ENUM('N','Y') NOT NULL DEFAULT 'N',
		Index_priv				ENUM('N','Y') NOT NULL DEFAULT 'N',
		Create_user_priv		ENUM('N','Y') NOT NULL DEFAULT 'N',
		Event_priv				ENUM('N','Y') NOT NULL DEFAULT 'N',
		Repl_slave_priv	    	ENUM('N','Y') NOT NULL DEFAULT 'N',
		Repl_client_priv		ENUM('N','Y') NOT NULL DEFAULT 'N',
		Trigger_priv			ENUM('N','Y') NOT NULL DEFAULT 'N',
		Create_role_priv		ENUM('N','Y') NOT NULL DEFAULT 'N',
		Drop_role_priv			ENUM('N','Y') NOT NULL DEFAULT 'N',
		Account_locked			ENUM('N','Y') NOT NULL DEFAULT 'N',
		Shutdown_priv			ENUM('N','Y') NOT NULL DEFAULT 'N',
		Reload_priv				ENUM('N','Y') NOT NULL DEFAULT 'N',
		FILE_priv				ENUM('N','Y') NOT NULL DEFAULT 'N',
		Config_priv				ENUM('N','Y') NOT NULL DEFAULT 'N',
		Create_Tablespace_Priv  ENUM('N','Y') NOT NULL DEFAULT 'N',
		Password_reuse_history  smallint unsigned DEFAULT NULL,
		Password_reuse_time     smallint unsigned DEFAULT NULL,
		User_attributes			json,
		Token_issuer			VARCHAR(255),
		Password_expired		ENUM('N','Y') NOT NULL DEFAULT 'N',
		Password_last_changed	TIMESTAMP DEFAULT CURRENT_TIMESTAMP(),
		Password_lifetime		SMALLINT UNSIGNED DEFAULT NULL,
		PRIMARY KEY (Host, User));`
	// CreateGlobalPrivTable is the SQL statement creates Global scope privilege table in system db.
	CreateGlobalPrivTable = "CREATE TABLE IF NOT EXISTS mysql.global_priv (" +
		"Host CHAR(255) NOT NULL DEFAULT ''," +
		"User CHAR(80) NOT NULL DEFAULT ''," +
		"Priv LONGTEXT NOT NULL DEFAULT ''," +
		"PRIMARY KEY (Host, User)" +
		")"

	// For `mysql.db`, `mysql.tables_priv` and `mysql.columns_priv` table, we have a slight different
	// schema definition with MySQL: columns `DB`/`Table_name`/`Column_name` are defined with case-insensitive
	// collation(in MySQL, they are case-sensitive).

	// The reason behind this is that when writing those records, MySQL always converts those names into lower case
	// while TiDB does not do so in early implementations, which makes some 'GRANT'/'REVOKE' operations case-sensitive.

	// In order to fix this, we decide to explicitly set case-insensitive collation for the related columns here, to
	// make sure:
	// * The 'GRANT'/'REVOKE' could be case-insensitive for new clusters(compatible with MySQL).
	// * Keep all behaviors unchanged for upgraded cluster.

	// CreateDBPrivTable is the SQL statement creates DB scope privilege table in system db.
	CreateDBPrivTable = `CREATE TABLE IF NOT EXISTS mysql.db (
		Host					CHAR(255),
		DB						CHAR(64) CHARSET utf8mb4 COLLATE utf8mb4_general_ci,
		User					CHAR(32),
		Select_priv				ENUM('N','Y') NOT NULL DEFAULT 'N',
		Insert_priv				ENUM('N','Y') NOT NULL DEFAULT 'N',
		Update_priv				ENUM('N','Y') NOT NULL DEFAULT 'N',
		Delete_priv				ENUM('N','Y') NOT NULL DEFAULT 'N',
		Create_priv				ENUM('N','Y') NOT NULL DEFAULT 'N',
		Drop_priv				ENUM('N','Y') NOT NULL DEFAULT 'N',
		Grant_priv				ENUM('N','Y') NOT NULL DEFAULT 'N',
		References_priv 		ENUM('N','Y') NOT NULL DEFAULT 'N',
		Index_priv				ENUM('N','Y') NOT NULL DEFAULT 'N',
		Alter_priv				ENUM('N','Y') NOT NULL DEFAULT 'N',
		Create_tmp_table_priv	ENUM('N','Y') NOT NULL DEFAULT 'N',
		Lock_tables_priv		ENUM('N','Y') NOT NULL DEFAULT 'N',
		Create_view_priv		ENUM('N','Y') NOT NULL DEFAULT 'N',
		Show_view_priv			ENUM('N','Y') NOT NULL DEFAULT 'N',
		Create_routine_priv		ENUM('N','Y') NOT NULL DEFAULT 'N',
		Alter_routine_priv		ENUM('N','Y') NOT NULL DEFAULT 'N',
		Execute_priv			ENUM('N','Y') NOT NULL DEFAULT 'N',
		Event_priv				ENUM('N','Y') NOT NULL DEFAULT 'N',
		Trigger_priv			ENUM('N','Y') NOT NULL DEFAULT 'N',
		PRIMARY KEY (Host, DB, User));`
	// CreateTablePrivTable is the SQL statement creates table scope privilege table in system db.
	CreateTablePrivTable = `CREATE TABLE IF NOT EXISTS mysql.tables_priv (
		Host		CHAR(255),
		DB			CHAR(64) CHARSET utf8mb4 COLLATE utf8mb4_general_ci,
		User		CHAR(32),
		Table_name	CHAR(64) CHARSET utf8mb4 COLLATE utf8mb4_general_ci,
		Grantor		CHAR(77),
		Timestamp	TIMESTAMP DEFAULT CURRENT_TIMESTAMP,
		Table_priv	SET('Select','Insert','Update','Delete','Create','Drop','Grant','Index','Alter','Create View','Show View','Trigger','References'),
		Column_priv	SET('Select','Insert','Update','References'),
		PRIMARY KEY (Host, DB, User, Table_name));`
	// CreateColumnPrivTable is the SQL statement creates column scope privilege table in system db.
	CreateColumnPrivTable = `CREATE TABLE IF NOT EXISTS mysql.columns_priv(
		Host		CHAR(255),
		DB			CHAR(64) CHARSET utf8mb4 COLLATE utf8mb4_general_ci,
		User		CHAR(32),
		Table_name	CHAR(64) CHARSET utf8mb4 COLLATE utf8mb4_general_ci,
		Column_name	CHAR(64) CHARSET utf8mb4 COLLATE utf8mb4_general_ci,
		Timestamp	TIMESTAMP DEFAULT CURRENT_TIMESTAMP,
		Column_priv	SET('Select','Insert','Update','References'),
		PRIMARY KEY (Host, DB, User, Table_name, Column_name));`
	// CreateGlobalVariablesTable is the SQL statement creates global variable table in system db.
	// TODO: MySQL puts GLOBAL_VARIABLES table in INFORMATION_SCHEMA db.
	// INFORMATION_SCHEMA is a virtual db in TiDB. So we put this table in system db.
	// Maybe we will put it back to INFORMATION_SCHEMA.
	CreateGlobalVariablesTable = `CREATE TABLE IF NOT EXISTS mysql.GLOBAL_VARIABLES(
		VARIABLE_NAME  VARCHAR(64) NOT NULL PRIMARY KEY,
		VARIABLE_VALUE VARCHAR(16383) DEFAULT NULL);`
	// CreateTiDBTable is the SQL statement creates a table in system db.
	// This table is a key-value struct contains some information used by TiDB.
	// Currently we only put bootstrapped in it which indicates if the system is already bootstrapped.
	CreateTiDBTable = `CREATE TABLE IF NOT EXISTS mysql.tidb(
		VARIABLE_NAME  	VARCHAR(64) NOT NULL PRIMARY KEY,
		VARIABLE_VALUE 	VARCHAR(1024) DEFAULT NULL,
		COMMENT 		VARCHAR(1024));`

	// CreateHelpTopic is the SQL statement creates help_topic table in system db.
	// See: https://dev.mysql.com/doc/refman/5.5/en/system-database.html#system-database-help-tables
	CreateHelpTopic = `CREATE TABLE IF NOT EXISTS mysql.help_topic (
  		help_topic_id 		INT(10) UNSIGNED NOT NULL,
  		name 				CHAR(64) NOT NULL,
  		help_category_id 	SMALLINT(5) UNSIGNED NOT NULL,
  		description 		TEXT NOT NULL,
  		example 			TEXT NOT NULL,
  		url 				TEXT NOT NULL,
  		PRIMARY KEY (help_topic_id) clustered,
  		UNIQUE KEY name (name)
		) ENGINE=InnoDB DEFAULT CHARSET=utf8 STATS_PERSISTENT=0 COMMENT='help topics';`

	// CreateStatsMetaTable stores the meta of table statistics.
	CreateStatsMetaTable = `CREATE TABLE IF NOT EXISTS mysql.stats_meta (
		version 		BIGINT(64) UNSIGNED NOT NULL,
		table_id 		BIGINT(64) NOT NULL,
		modify_count	BIGINT(64) NOT NULL DEFAULT 0,
		count 			BIGINT(64) UNSIGNED NOT NULL DEFAULT 0,
		snapshot        BIGINT(64) UNSIGNED NOT NULL DEFAULT 0,
		INDEX idx_ver(version),
		UNIQUE INDEX tbl(table_id)
	);`

	// CreateStatsColsTable stores the statistics of table columns.
	CreateStatsColsTable = `CREATE TABLE IF NOT EXISTS mysql.stats_histograms (
		table_id 			BIGINT(64) NOT NULL,
		is_index 			TINYINT(2) NOT NULL,
		hist_id 			BIGINT(64) NOT NULL,
		distinct_count 		BIGINT(64) NOT NULL,
		null_count 			BIGINT(64) NOT NULL DEFAULT 0,
		tot_col_size 		BIGINT(64) NOT NULL DEFAULT 0,
		modify_count 		BIGINT(64) NOT NULL DEFAULT 0,
		version 			BIGINT(64) UNSIGNED NOT NULL DEFAULT 0,
		cm_sketch 			BLOB(6291456),
		stats_ver 			BIGINT(64) NOT NULL DEFAULT 0,
		flag 				BIGINT(64) NOT NULL DEFAULT 0,
		correlation 		DOUBLE NOT NULL DEFAULT 0,
		last_analyze_pos 	LONGBLOB DEFAULT NULL,
		UNIQUE INDEX tbl(table_id, is_index, hist_id)
	);`

	// CreateStatsBucketsTable stores the histogram info for every table columns.
	CreateStatsBucketsTable = `CREATE TABLE IF NOT EXISTS mysql.stats_buckets (
		table_id 	BIGINT(64) NOT NULL,
		is_index 	TINYINT(2) NOT NULL,
		hist_id 	BIGINT(64) NOT NULL,
		bucket_id 	BIGINT(64) NOT NULL,
		count 		BIGINT(64) NOT NULL,
		repeats 	BIGINT(64) NOT NULL,
		upper_bound LONGBLOB NOT NULL,
		lower_bound LONGBLOB ,
		ndv         BIGINT NOT NULL DEFAULT 0,
		UNIQUE INDEX tbl(table_id, is_index, hist_id, bucket_id)
	);`

	// CreateGCDeleteRangeTable stores schemas which can be deleted by DeleteRange.
	CreateGCDeleteRangeTable = `CREATE TABLE IF NOT EXISTS mysql.gc_delete_range (
		job_id 		BIGINT NOT NULL COMMENT "the DDL job ID",
		element_id 	BIGINT NOT NULL COMMENT "the schema element ID",
		start_key 	VARCHAR(255) NOT NULL COMMENT "encoded in hex",
		end_key 	VARCHAR(255) NOT NULL COMMENT "encoded in hex",
		ts 			BIGINT NOT NULL COMMENT "timestamp in uint64",
		UNIQUE KEY delete_range_index (job_id, element_id)
	);`

	// CreateGCDeleteRangeDoneTable stores schemas which are already deleted by DeleteRange.
	CreateGCDeleteRangeDoneTable = `CREATE TABLE IF NOT EXISTS mysql.gc_delete_range_done (
		job_id 		BIGINT NOT NULL COMMENT "the DDL job ID",
		element_id 	BIGINT NOT NULL COMMENT "the schema element ID",
		start_key 	VARCHAR(255) NOT NULL COMMENT "encoded in hex",
		end_key 	VARCHAR(255) NOT NULL COMMENT "encoded in hex",
		ts 			BIGINT NOT NULL COMMENT "timestamp in uint64",
		UNIQUE KEY delete_range_done_index (job_id, element_id)
	);`

	// CreateStatsFeedbackTable stores the feedback info which is used to update stats.
	// NOTE: Feedback is deprecated, but we still need to create this table for compatibility.
	CreateStatsFeedbackTable = `CREATE TABLE IF NOT EXISTS mysql.stats_feedback (
		table_id 	BIGINT(64) NOT NULL,
		is_index 	TINYINT(2) NOT NULL,
		hist_id 	BIGINT(64) NOT NULL,
		feedback 	BLOB NOT NULL,
		INDEX hist(table_id, is_index, hist_id)
	);`

	// CreateBindInfoTable stores the sql bind info which is used to update globalBindCache.
	CreateBindInfoTable = `CREATE TABLE IF NOT EXISTS mysql.bind_info (
		original_sql TEXT NOT NULL,
		bind_sql TEXT NOT NULL,
		default_db TEXT NOT NULL,
		status TEXT NOT NULL,
		create_time TIMESTAMP(3) NOT NULL,
		update_time TIMESTAMP(3) NOT NULL,
		charset TEXT NOT NULL,
		collation TEXT NOT NULL,
		source VARCHAR(10) NOT NULL DEFAULT 'unknown',
		sql_digest varchar(64),
		plan_digest varchar(64),
		INDEX sql_index(original_sql(700),default_db(68)) COMMENT "accelerate the speed when add global binding query",
		INDEX time_index(update_time) COMMENT "accelerate the speed when querying with last update time"
	) ENGINE=InnoDB DEFAULT CHARSET=utf8mb4 COLLATE=utf8mb4_bin;`

	// CreateRoleEdgesTable stores the role and user relationship information.
	CreateRoleEdgesTable = `CREATE TABLE IF NOT EXISTS mysql.role_edges (
		FROM_HOST 			CHAR(60) COLLATE utf8_bin NOT NULL DEFAULT '',
		FROM_USER 			CHAR(32) COLLATE utf8_bin NOT NULL DEFAULT '',
		TO_HOST 			CHAR(60) COLLATE utf8_bin NOT NULL DEFAULT '',
		TO_USER 			CHAR(32) COLLATE utf8_bin NOT NULL DEFAULT '',
		WITH_ADMIN_OPTION 	ENUM('N','Y') CHARACTER SET utf8 COLLATE utf8_general_ci NOT NULL DEFAULT 'N',
		PRIMARY KEY (FROM_HOST,FROM_USER,TO_HOST,TO_USER)
	);`

	// CreateDefaultRolesTable stores the active roles for a user.
	CreateDefaultRolesTable = `CREATE TABLE IF NOT EXISTS mysql.default_roles (
		HOST 				CHAR(60) COLLATE utf8_bin NOT NULL DEFAULT '',
		USER 				CHAR(32) COLLATE utf8_bin NOT NULL DEFAULT '',
		DEFAULT_ROLE_HOST 	CHAR(60) COLLATE utf8_bin NOT NULL DEFAULT '%',
		DEFAULT_ROLE_USER 	CHAR(32) COLLATE utf8_bin NOT NULL DEFAULT '',
		PRIMARY KEY (HOST,USER,DEFAULT_ROLE_HOST,DEFAULT_ROLE_USER)
	)`

	// CreateStatsTopNTable stores topn data of a cmsketch with top n.
	CreateStatsTopNTable = `CREATE TABLE IF NOT EXISTS mysql.stats_top_n (
		table_id 	BIGINT(64) NOT NULL,
		is_index 	TINYINT(2) NOT NULL,
		hist_id 	BIGINT(64) NOT NULL,
		value 		LONGBLOB,
		count 		BIGINT(64) UNSIGNED NOT NULL,
		INDEX tbl(table_id, is_index, hist_id)
	);`

	// CreateStatsFMSketchTable stores FMSketch data of a column histogram.
	CreateStatsFMSketchTable = `CREATE TABLE IF NOT EXISTS mysql.stats_fm_sketch (
		table_id 	BIGINT(64) NOT NULL,
		is_index 	TINYINT(2) NOT NULL,
		hist_id 	BIGINT(64) NOT NULL,
		value 		LONGBLOB,
		INDEX tbl(table_id, is_index, hist_id)
	);`

	// CreateExprPushdownBlacklist stores the expressions which are not allowed to be pushed down.
	CreateExprPushdownBlacklist = `CREATE TABLE IF NOT EXISTS mysql.expr_pushdown_blacklist (
		name 		CHAR(100) NOT NULL,
		store_type 	CHAR(100) NOT NULL DEFAULT 'tikv,tiflash,tidb',
		reason 		VARCHAR(200)
	);`

	// CreateOptRuleBlacklist stores the list of disabled optimizing operations.
	CreateOptRuleBlacklist = `CREATE TABLE IF NOT EXISTS mysql.opt_rule_blacklist (
		name 	CHAR(100) NOT NULL
	);`

	// CreateStatsExtended stores the registered extended statistics.
	CreateStatsExtended = `CREATE TABLE IF NOT EXISTS mysql.stats_extended (
		name varchar(32) NOT NULL,
		type tinyint(4) NOT NULL,
		table_id bigint(64) NOT NULL,
		column_ids varchar(32) NOT NULL,
		stats blob DEFAULT NULL,
		version bigint(64) unsigned NOT NULL,
		status tinyint(4) NOT NULL,
		PRIMARY KEY(name, table_id),
		KEY idx_1 (table_id, status, version),
		KEY idx_2 (status, version)
	);`

	// CreateSchemaIndexUsageTable stores the index usage information.
	CreateSchemaIndexUsageTable = `CREATE TABLE IF NOT EXISTS mysql.schema_index_usage (
		TABLE_ID bigint(64),
		INDEX_ID bigint(21),
		QUERY_COUNT bigint(64),
		ROWS_SELECTED bigint(64),
		LAST_USED_AT timestamp,
		PRIMARY KEY(TABLE_ID, INDEX_ID)
	);`
	// CreateGlobalGrantsTable stores dynamic privs
	CreateGlobalGrantsTable = `CREATE TABLE IF NOT EXISTS mysql.global_grants (
		USER char(32) NOT NULL DEFAULT '',
		HOST char(255) NOT NULL DEFAULT '',
		PRIV char(32) NOT NULL DEFAULT '',
		WITH_GRANT_OPTION enum('N','Y') NOT NULL DEFAULT 'N',
		PRIMARY KEY (USER,HOST,PRIV)
	);`
	// CreateCapturePlanBaselinesBlacklist stores the baseline capture filter rules.
	CreateCapturePlanBaselinesBlacklist = `CREATE TABLE IF NOT EXISTS mysql.capture_plan_baselines_blacklist (
		id bigint(64) auto_increment,
		filter_type varchar(32) NOT NULL COMMENT "type of the filter, only db, table and frequency supported now",
		filter_value varchar(32) NOT NULL,
		key idx(filter_type),
		primary key(id)
	);`
	// CreateColumnStatsUsageTable stores the column stats usage information.
	CreateColumnStatsUsageTable = `CREATE TABLE IF NOT EXISTS mysql.column_stats_usage (
		table_id BIGINT(64) NOT NULL,
		column_id BIGINT(64) NOT NULL,
		last_used_at TIMESTAMP,
		last_analyzed_at TIMESTAMP,
		PRIMARY KEY (table_id, column_id) CLUSTERED
	);`
	// CreateTableCacheMetaTable stores the cached table meta lock information.
	CreateTableCacheMetaTable = `CREATE TABLE IF NOT EXISTS mysql.table_cache_meta (
		tid bigint(11) NOT NULL DEFAULT 0,
		lock_type enum('NONE','READ', 'INTEND', 'WRITE') NOT NULL DEFAULT 'NONE',
		lease bigint(20) NOT NULL DEFAULT 0,
		oldReadLease bigint(20) NOT NULL DEFAULT 0,
		PRIMARY KEY (tid)
	);`
	// CreateAnalyzeOptionsTable stores the analyze options used by analyze and auto analyze.
	CreateAnalyzeOptionsTable = `CREATE TABLE IF NOT EXISTS mysql.analyze_options (
		table_id BIGINT(64) NOT NULL,
		sample_num BIGINT(64) NOT NULL DEFAULT 0,
		sample_rate DOUBLE NOT NULL DEFAULT -1,
		buckets BIGINT(64) NOT NULL DEFAULT 0,
		topn BIGINT(64) NOT NULL DEFAULT -1,
		column_choice enum('DEFAULT','ALL','PREDICATE','LIST') NOT NULL DEFAULT 'DEFAULT',
		column_ids TEXT(19372),
		PRIMARY KEY (table_id) CLUSTERED
	);`
	// CreateStatsHistory stores the historical stats.
	CreateStatsHistory = `CREATE TABLE IF NOT EXISTS mysql.stats_history (
		table_id bigint(64) NOT NULL,
		stats_data longblob NOT NULL,
		seq_no bigint(64) NOT NULL comment 'sequence number of the gzipped data slice',
		version bigint(64) NOT NULL comment 'stats version which corresponding to stats:version in EXPLAIN',
		create_time datetime(6) NOT NULL,
		UNIQUE KEY table_version_seq (table_id, version, seq_no),
		KEY table_create_time (table_id, create_time, seq_no),
    	KEY idx_create_time (create_time)
	);`
	// CreateStatsMetaHistory stores the historical meta stats.
	CreateStatsMetaHistory = `CREATE TABLE IF NOT EXISTS mysql.stats_meta_history (
		table_id bigint(64) NOT NULL,
		modify_count bigint(64) NOT NULL,
		count bigint(64) NOT NULL,
		version bigint(64) NOT NULL comment 'stats version which corresponding to stats:version in EXPLAIN',
    	source varchar(40) NOT NULL,
		create_time datetime(6) NOT NULL,
		UNIQUE KEY table_version (table_id, version),
		KEY table_create_time (table_id, create_time),
    	KEY idx_create_time (create_time)
	);`
	// CreateAnalyzeJobs stores the analyze jobs.
	CreateAnalyzeJobs = `CREATE TABLE IF NOT EXISTS mysql.analyze_jobs (
		id BIGINT(64) UNSIGNED NOT NULL AUTO_INCREMENT,
		update_time TIMESTAMP NOT NULL DEFAULT CURRENT_TIMESTAMP ON UPDATE CURRENT_TIMESTAMP,
		table_schema CHAR(64) NOT NULL DEFAULT '',
		table_name CHAR(64) NOT NULL DEFAULT '',
		partition_name CHAR(64) NOT NULL DEFAULT '',
		job_info TEXT NOT NULL,
		processed_rows BIGINT(64) UNSIGNED NOT NULL DEFAULT 0,
		start_time TIMESTAMP,
		end_time TIMESTAMP,
		state ENUM('pending', 'running', 'finished', 'failed') NOT NULL,
		fail_reason TEXT,
		instance VARCHAR(512) NOT NULL comment 'address of the TiDB instance executing the analyze job',
		process_id BIGINT(64) UNSIGNED comment 'ID of the process executing the analyze job',
		PRIMARY KEY (id),
		KEY (update_time)
	);`
	// CreateAdvisoryLocks stores the advisory locks (get_lock, release_lock).
	CreateAdvisoryLocks = `CREATE TABLE IF NOT EXISTS mysql.advisory_locks (
		lock_name VARCHAR(64) NOT NULL PRIMARY KEY
	);`
	// CreateMDLView is a view about metadata locks.
	CreateMDLView = `CREATE OR REPLACE SQL SECURITY INVOKER VIEW mysql.tidb_mdl_view as (
		SELECT tidb_mdl_info.job_id,
			JSON_UNQUOTE(JSON_EXTRACT(cast(cast(job_meta as char) as json), "$.schema_name")) as db_name,
			JSON_UNQUOTE(JSON_EXTRACT(cast(cast(job_meta as char) as json), "$.table_name")) as table_name,
			JSON_UNQUOTE(JSON_EXTRACT(cast(cast(job_meta as char) as json), "$.query")) as query,
			session_id,
			cluster_tidb_trx.start_time,
			tidb_decode_sql_digests(all_sql_digests, 4096) AS SQL_DIGESTS
		FROM mysql.tidb_ddl_job,
			mysql.tidb_mdl_info,
			information_schema.cluster_tidb_trx
		WHERE tidb_ddl_job.job_id=tidb_mdl_info.job_id
			AND CONCAT(',', tidb_mdl_info.table_ids, ',') REGEXP CONCAT(',(', REPLACE(cluster_tidb_trx.related_table_ids, ',', '|'), '),') != 0
	);`

	// CreatePlanReplayerStatusTable is a table about plan replayer status
	CreatePlanReplayerStatusTable = `CREATE TABLE IF NOT EXISTS mysql.plan_replayer_status (
		sql_digest VARCHAR(128),
		plan_digest VARCHAR(128),
		origin_sql TEXT,
		token VARCHAR(128),
		update_time TIMESTAMP NOT NULL DEFAULT CURRENT_TIMESTAMP ON UPDATE CURRENT_TIMESTAMP,
		fail_reason TEXT,
		instance VARCHAR(512) NOT NULL comment 'address of the TiDB instance executing the plan replayer job');`

	// CreatePlanReplayerTaskTable is a table about plan replayer capture task
	CreatePlanReplayerTaskTable = `CREATE TABLE IF NOT EXISTS mysql.plan_replayer_task (
		sql_digest VARCHAR(128) NOT NULL,
		plan_digest VARCHAR(128) NOT NULL,
		update_time TIMESTAMP NOT NULL DEFAULT CURRENT_TIMESTAMP ON UPDATE CURRENT_TIMESTAMP,
		PRIMARY KEY (sql_digest,plan_digest));`

	// CreateStatsTableLocked stores the locked tables
	CreateStatsTableLocked = `CREATE TABLE IF NOT EXISTS mysql.stats_table_locked(
		table_id bigint(64) NOT NULL,
		modify_count bigint(64) NOT NULL DEFAULT 0,
		count bigint(64) NOT NULL DEFAULT 0,
		version bigint(64) UNSIGNED NOT NULL DEFAULT 0,
		PRIMARY KEY (table_id));`

	// CreatePasswordHistory is a table save history passwd.
	CreatePasswordHistory = `CREATE TABLE  IF NOT EXISTS mysql.password_history (
         Host char(255)  NOT NULL DEFAULT '',
         User char(32)  NOT NULL DEFAULT '',
         Password_timestamp timestamp(6) NOT NULL DEFAULT CURRENT_TIMESTAMP(6),
         Password text,
         PRIMARY KEY (Host,User,Password_timestamp )
        ) COMMENT='Password history for user accounts' `

	// CreateTTLTableStatus is a table about TTL job schedule
	CreateTTLTableStatus = `CREATE TABLE IF NOT EXISTS mysql.tidb_ttl_table_status (
		table_id bigint(64) PRIMARY KEY,
        parent_table_id bigint(64),
        table_statistics text DEFAULT NULL,
		last_job_id varchar(64) DEFAULT NULL,
		last_job_start_time timestamp NULL DEFAULT NULL,
		last_job_finish_time timestamp NULL DEFAULT NULL,
		last_job_ttl_expire timestamp NULL DEFAULT NULL,
        last_job_summary text DEFAULT NULL,
		current_job_id varchar(64) DEFAULT NULL,
		current_job_owner_id varchar(64) DEFAULT NULL,
		current_job_owner_addr varchar(256) DEFAULT NULL,
		current_job_owner_hb_time timestamp,
		current_job_start_time timestamp NULL DEFAULT NULL,
		current_job_ttl_expire timestamp NULL DEFAULT NULL,
		current_job_state text DEFAULT NULL,
		current_job_status varchar(64) DEFAULT NULL,
  		current_job_status_update_time timestamp NULL DEFAULT NULL);`

	// CreateTTLTask is a table about parallel ttl tasks
	CreateTTLTask = `CREATE TABLE IF NOT EXISTS mysql.tidb_ttl_task (
		job_id varchar(64) NOT NULL,
		table_id bigint(64) NOT NULL,
		scan_id int NOT NULL,
		scan_range_start BLOB,
		scan_range_end BLOB,
		expire_time timestamp NOT NULL,
		owner_id varchar(64) DEFAULT NULL,
		owner_addr varchar(64) DEFAULT NULL,
		owner_hb_time timestamp DEFAULT NULL,
		status varchar(64) DEFAULT 'waiting',
		status_update_time timestamp NULL DEFAULT NULL,
		state text,
		created_time timestamp NOT NULL,
		primary key(job_id, scan_id),
		key(created_time));`

	// CreateTTLJobHistory is a table that stores ttl job's history
	CreateTTLJobHistory = `CREATE TABLE IF NOT EXISTS mysql.tidb_ttl_job_history (
		job_id varchar(64) PRIMARY KEY,
		table_id bigint(64) NOT NULL,
        parent_table_id bigint(64) NOT NULL,
    	table_schema varchar(64) NOT NULL,
		table_name varchar(64) NOT NULL,
    	partition_name varchar(64) DEFAULT NULL,
		create_time timestamp NOT NULL,
		finish_time timestamp NOT NULL,
		ttl_expire timestamp NOT NULL,
        summary_text text,
		expired_rows bigint(64) DEFAULT NULL,
    	deleted_rows bigint(64) DEFAULT NULL,
    	error_delete_rows bigint(64) DEFAULT NULL,
    	status varchar(64) NOT NULL,
    	key(table_schema, table_name, create_time),
    	key(parent_table_id, create_time),
    	key(create_time)
	);`

	// CreateGlobalTask is a table about global task.
	CreateGlobalTask = `CREATE TABLE IF NOT EXISTS mysql.tidb_global_task (
		id BIGINT(20) NOT NULL AUTO_INCREMENT PRIMARY KEY,
    	task_key VARCHAR(256) NOT NULL,
		type VARCHAR(256) NOT NULL,
		dispatcher_id VARCHAR(261),
		state VARCHAR(64) NOT NULL,
		priority INT DEFAULT 1,
		create_time TIMESTAMP,
		start_time TIMESTAMP,
		state_update_time TIMESTAMP,
		end_time TIMESTAMP,
		meta LONGBLOB,
		concurrency INT(11),
		step INT(11),
		target_scope VARCHAR(256) DEFAULT "",
		error BLOB,
		key(state),
      	UNIQUE KEY task_key(task_key)
	);`

	// CreateGlobalTaskHistory is a table about history global task.
	CreateGlobalTaskHistory = `CREATE TABLE IF NOT EXISTS mysql.tidb_global_task_history (
		id BIGINT(20) NOT NULL AUTO_INCREMENT PRIMARY KEY,
    	task_key VARCHAR(256) NOT NULL,
		type VARCHAR(256) NOT NULL,
		dispatcher_id VARCHAR(261),
		state VARCHAR(64) NOT NULL,
		priority INT DEFAULT 1,
		create_time TIMESTAMP,
		start_time TIMESTAMP,
		state_update_time TIMESTAMP,
		end_time TIMESTAMP,
		meta LONGBLOB,
		concurrency INT(11),
		step INT(11),
		target_scope VARCHAR(256) DEFAULT "",
		error BLOB,
		key(state),
      	UNIQUE KEY task_key(task_key)
	);`

	// CreateDistFrameworkMeta create a system table that distributed task framework use to store meta information
	CreateDistFrameworkMeta = `CREATE TABLE IF NOT EXISTS mysql.dist_framework_meta (
        host VARCHAR(261) NOT NULL PRIMARY KEY,
        role VARCHAR(64),
        cpu_count int default 0,
        keyspace_id bigint(8) NOT NULL DEFAULT -1
    );`

	// CreateRunawayTable stores the query which is identified as runaway or quarantined because of in watch list.
	CreateRunawayTable = `CREATE TABLE IF NOT EXISTS mysql.tidb_runaway_queries (
		resource_group_name varchar(32) not null,
		time TIMESTAMP NOT NULL,
		match_type varchar(12) NOT NULL,
		action varchar(12) NOT NULL,
		original_sql TEXT NOT NULL,
		plan_digest TEXT NOT NULL,
		tidb_server varchar(512),
		INDEX plan_index(plan_digest(64)) COMMENT "accelerate the speed when select runaway query",
		INDEX time_index(time) COMMENT "accelerate the speed when querying with active watch"
	) ENGINE=InnoDB DEFAULT CHARSET=utf8mb4 COLLATE=utf8mb4_bin;`

	// CreateRunawayWatchTable stores the condition which is used to check whether query should be quarantined.
	CreateRunawayWatchTable = `CREATE TABLE IF NOT EXISTS mysql.tidb_runaway_watch (
		id BIGINT(20) NOT NULL AUTO_INCREMENT PRIMARY KEY,
		resource_group_name varchar(32) not null,
		start_time datetime(6) NOT NULL,
		end_time datetime(6),
		watch bigint(10) NOT NULL,
		watch_text TEXT NOT NULL,
		source varchar(512) NOT NULL,
		action bigint(10),
		switch_group_name VARCHAR(32) DEFAULT '',
		INDEX sql_index(resource_group_name,watch_text(700)) COMMENT "accelerate the speed when select quarantined query",
		INDEX time_index(end_time) COMMENT "accelerate the speed when querying with active watch"
	) ENGINE=InnoDB DEFAULT CHARSET=utf8mb4 COLLATE=utf8mb4_bin;`

	// CreateDoneRunawayWatchTable stores the condition which is used to check whether query should be quarantined.
	CreateDoneRunawayWatchTable = `CREATE TABLE IF NOT EXISTS mysql.tidb_runaway_watch_done (
		id BIGINT(20) NOT NULL AUTO_INCREMENT PRIMARY KEY,
		record_id BIGINT(20) not null,
		resource_group_name varchar(32) not null,
		start_time datetime(6) NOT NULL,
		end_time datetime(6),
		watch bigint(10) NOT NULL,
		watch_text TEXT NOT NULL,
		source varchar(512) NOT NULL,
		action bigint(10),
		switch_group_name VARCHAR(32) DEFAULT '',
		done_time TIMESTAMP(6) NOT NULL
	) ENGINE=InnoDB DEFAULT CHARSET=utf8mb4 COLLATE=utf8mb4_bin;`

	// CreateRequestUnitByGroupTable stores the historical RU consumption by resource group.
	CreateRequestUnitByGroupTable = `CREATE TABLE IF NOT EXISTS mysql.request_unit_by_group (
		start_time TIMESTAMP(6) NOT NULL,
		end_time TIMESTAMP(6) NOT NULL,
		resource_group VARCHAR(32) NOT null,
		total_ru bigint(64) UNSIGNED NOT NULL,
		PRIMARY KEY (start_time, end_time, resource_group),
		KEY (resource_group)
	);`

	// CreateImportJobs is a table that IMPORT INTO uses.
	CreateImportJobs = `CREATE TABLE IF NOT EXISTS mysql.tidb_import_jobs (
		id bigint(64) NOT NULL AUTO_INCREMENT,
		create_time TIMESTAMP(6) NOT NULL DEFAULT CURRENT_TIMESTAMP(6),
		start_time TIMESTAMP(6) NULL DEFAULT NULL,
		update_time TIMESTAMP(6) NULL DEFAULT NULL,
		end_time TIMESTAMP(6) NULL DEFAULT NULL,
		table_schema VARCHAR(64) NOT NULL,
		table_name VARCHAR(64) NOT NULL,
		table_id bigint(64) NOT NULL,
		created_by VARCHAR(300) NOT NULL,
		parameters text NOT NULL,
		source_file_size bigint(64) NOT NULL,
		status VARCHAR(64) NOT NULL,
		step VARCHAR(64) NOT NULL,
		summary text DEFAULT NULL,
		error_message TEXT DEFAULT NULL,
		PRIMARY KEY (id),
		KEY (created_by),
		KEY (status));`

	// CreatePITRIDMap is a table that records the id map from upstream to downstream for PITR.
	CreatePITRIDMap = `CREATE TABLE IF NOT EXISTS mysql.tidb_pitr_id_map (
		restored_ts BIGINT NOT NULL,
		element_id BIGINT NOT NULL,
		id_map BLOB(524288) NOT NULL,
		update_time TIMESTAMP(6) NOT NULL,
		PRIMARY KEY (restored_ts, element_id));`

	// DropMySQLIndexUsageTable removes the table `mysql.schema_index_usage`
	DropMySQLIndexUsageTable = "DROP TABLE IF EXISTS mysql.schema_index_usage"

	// CreateSysSchema creates a new schema called `sys`.
	CreateSysSchema = `CREATE DATABASE IF NOT EXISTS sys;`

	// CreateSchemaUnusedIndexesView creates a view to use `information_schema.tidb_index_usage` to get the unused indexes.
	CreateSchemaUnusedIndexesView = `CREATE OR REPLACE VIEW sys.schema_unused_indexes AS
		SELECT
			table_schema as object_schema,
			table_name as object_name,
			index_name
		FROM information_schema.cluster_tidb_index_usage
		WHERE
			table_schema not in ('sys', 'mysql', 'INFORMATION_SCHEMA', 'PERFORMANCE_SCHEMA') and
			index_name != 'PRIMARY'
		GROUP BY table_schema, table_name, index_name
		HAVING
			sum(last_access_time) is null;`
)

// CreateTimers is a table to store all timers for tidb
var CreateTimers = timertable.CreateTimerTableSQL("mysql", "tidb_timers")

// bootstrap initiates system DB for a store.
func bootstrap(s sessiontypes.Session) {
	startTime := time.Now()
	err := InitMDLVariableForBootstrap(s.GetStore())
	if err != nil {
		logutil.BgLogger().Fatal("init metadata lock error",
			zap.Error(err))
	}
	dom := domain.GetDomain(s)
	for {
		b, err := checkBootstrapped(s)
		if err != nil {
			logutil.BgLogger().Fatal("check bootstrap error",
				zap.Error(err))
		}
		// For rolling upgrade, we can't do upgrade only in the owner.
		if b {
			upgrade(s)
			logutil.BgLogger().Info("upgrade successful in bootstrap",
				zap.Duration("take time", time.Since(startTime)))
			return
		}
		// To reduce conflict when multiple TiDB-server start at the same time.
		// Actually only one server need to do the bootstrap. So we chose DDL owner to do this.
		if dom.DDL().OwnerManager().IsOwner() {
			doDDLWorks(s)
			doDMLWorks(s)
			runBootstrapSQLFile = true
			logutil.BgLogger().Info("bootstrap successful",
				zap.Duration("take time", time.Since(startTime)))
			return
		}
		time.Sleep(200 * time.Millisecond)
	}
}

const (
	// varTrue is the true value in mysql.TiDB table for boolean columns.
	varTrue = "True"
	// varFalse is the false value in mysql.TiDB table for boolean columns.
	varFalse = "False"
	// The variable name in mysql.TiDB table.
	// It is used for checking if the store is bootstrapped by any TiDB server.
	// If the value is `True`, the store is already bootstrapped by a TiDB server.
	bootstrappedVar = "bootstrapped"
	// The variable name in mysql.TiDB table.
	// It is used for getting the version of the TiDB server which bootstrapped the store.
	tidbServerVersionVar = "tidb_server_version"
	// The variable name in mysql.tidb table and it will be used when we want to know
	// system timezone.
	tidbSystemTZ = "system_tz"
	// TidbNewCollationEnabled The variable name in mysql.tidb table and it will indicate if the new collations are enabled in the TiDB cluster.
	TidbNewCollationEnabled = "new_collation_enabled"
	// The variable name in mysql.tidb table and it records the default value of
	// mem-quota-query when upgrade from v3.0.x to v4.0.9+.
	tidbDefMemoryQuotaQuery = "default_memory_quota_query"
	// The variable name in mysql.tidb table and it records the default value of
	// oom-action when upgrade from v3.0.x to v4.0.11+.
	tidbDefOOMAction = "default_oom_action"
	// The variable name in mysql.tidb table and it records the current DDLTableVersion
	tidbDDLTableVersion = "ddl_table_version"
	// Const for TiDB server version 2.
	version2  = 2
	version3  = 3
	version4  = 4
	version5  = 5
	version6  = 6
	version7  = 7
	version8  = 8
	version9  = 9
	version10 = 10
	version11 = 11
	version12 = 12
	version13 = 13
	version14 = 14
	version15 = 15
	version16 = 16
	version17 = 17
	version18 = 18
	version19 = 19
	version20 = 20
	version21 = 21
	version22 = 22
	version23 = 23
	version24 = 24
	version25 = 25
	version26 = 26
	version27 = 27
	version28 = 28
	// version29 is not needed.
	version30 = 30
	version31 = 31
	version32 = 32
	version33 = 33
	version34 = 34
	version35 = 35
	version36 = 36
	version37 = 37
	version38 = 38
	// version39 will be redone in version46 so it's skipped here.
	// version40 is the version that introduce new collation in TiDB,
	// see https://github.com/pingcap/tidb/pull/14574 for more details.
	version40 = 40
	version41 = 41
	// version42 add storeType and reason column in expr_pushdown_blacklist
	version42 = 42
	// version43 updates global variables related to statement summary.
	version43 = 43
	// version44 delete tidb_isolation_read_engines from mysql.global_variables to avoid unexpected behavior after upgrade.
	version44 = 44
	// version45 introduces CONFIG_PRIV for SET CONFIG statements.
	version45 = 45
	// version46 fix a bug in v3.1.1.
	version46 = 46
	// version47 add Source to bindings to indicate the way binding created.
	version47 = 47
	// version48 reset all deprecated concurrency related system-variables if they were all default value.
	// version49 introduces mysql.stats_extended table.
	// Both version48 and version49 will be redone in version55 and version56 so they're skipped here.
	// version50 add mysql.schema_index_usage table.
	version50 = 50
	// version51 introduces CreateTablespacePriv to mysql.user.
	// version51 will be redone in version63 so it's skipped here.
	// version52 change mysql.stats_histograms cm_sketch column from blob to blob(6291456)
	version52 = 52
	// version53 introduce Global variable tidb_enable_strict_double_type_check
	version53 = 53
	// version54 writes a variable `mem_quota_query` to mysql.tidb if it's a cluster upgraded from v3.0.x to v4.0.9+.
	version54 = 54
	// version55 fixes the bug that upgradeToVer48 would be missed when upgrading from v4.0 to a new version
	version55 = 55
	// version56 fixes the bug that upgradeToVer49 would be missed when upgrading from v4.0 to a new version
	version56 = 56
	// version57 fixes the bug of concurrent create / drop binding
	version57 = 57
	// version58 add `Repl_client_priv` and `Repl_slave_priv` to `mysql.user`
	// version58 will be redone in version64 so it's skipped here.
	// version59 add writes a variable `oom-action` to mysql.tidb if it's a cluster upgraded from v3.0.x to v4.0.11+.
	version59 = 59
	// version60 redesigns `mysql.stats_extended`
	version60 = 60
	// version61 will be redone in version67
	// version62 add column ndv for mysql.stats_buckets.
	version62 = 62
	// version63 fixes the bug that upgradeToVer51 would be missed when upgrading from v4.0 to a new version
	version63 = 63
	// version64 is redone upgradeToVer58 after upgradeToVer63, this is to preserve the order of the columns in mysql.user
	version64 = 64
	// version65 add mysql.stats_fm_sketch table.
	version65 = 65
	// version66 enables the feature `track_aggregate_memory_usage` by default.
	version66 = 66
	// version67 restore all SQL bindings.
	version67 = 67
	// version68 update the global variable 'tidb_enable_clustered_index' from 'off' to 'int_only'.
	version68 = 68
	// version69 adds mysql.global_grants for DYNAMIC privileges
	version69 = 69
	// version70 adds mysql.user.plugin to allow multiple authentication plugins
	version70 = 70
	// version71 forces tidb_multi_statement_mode=OFF when tidb_multi_statement_mode=WARN
	// This affects upgrades from v4.0 where the default was WARN.
	version71 = 71
	// version72 adds snapshot column for mysql.stats_meta
	version72 = 72
	// version73 adds mysql.capture_plan_baselines_blacklist table
	version73 = 73
	// version74 changes global variable `tidb_stmt_summary_max_stmt_count` value from 200 to 3000.
	version74 = 74
	// version75 update mysql.*.host from char(60) to char(255)
	version75 = 75
	// version76 update mysql.columns_priv from SET('Select','Insert','Update') to SET('Select','Insert','Update','References')
	version76 = 76
	// version77 adds mysql.column_stats_usage table
	version77 = 77
	// version78 updates mysql.stats_buckets.lower_bound, mysql.stats_buckets.upper_bound and mysql.stats_histograms.last_analyze_pos from BLOB to LONGBLOB.
	version78 = 78
	// version79 adds the mysql.table_cache_meta table
	version79 = 79
	// version80 fixes the issue https://github.com/pingcap/tidb/issues/25422.
	// If the TiDB upgrading from the 4.x to a newer version, we keep the tidb_analyze_version to 1.
	version80 = 80
	// version81 insert "tidb_enable_index_merge|off" to mysql.GLOBAL_VARIABLES if there is no tidb_enable_index_merge.
	// This will only happens when we upgrade a cluster before 4.0.0 to 4.0.0+.
	version81 = 81
	// version82 adds the mysql.analyze_options table
	version82 = 82
	// version83 adds the tables mysql.stats_history
	version83 = 83
	// version84 adds the tables mysql.stats_meta_history
	version84 = 84
	// version85 updates bindings with status 'using' in mysql.bind_info table to 'enabled' status
	version85 = 85
	// version86 update mysql.tables_priv from SET('Select','Insert','Update') to SET('Select','Insert','Update','References').
	version86 = 86
	// version87 adds the mysql.analyze_jobs table
	version87 = 87
	// version88 fixes the issue https://github.com/pingcap/tidb/issues/33650.
	version88 = 88
	// version89 adds the tables mysql.advisory_locks
	version89 = 89
	// version90 converts enable-batch-dml, mem-quota-query, query-log-max-len, committer-concurrency, run-auto-analyze, and oom-action to a sysvar
	version90 = 90
	// version91 converts prepared-plan-cache to sysvars
	version91 = 91
	// version92 for concurrent ddl.
	version92 = 92
	// version93 converts oom-use-tmp-storage to a sysvar
	version93 = 93
	version94 = 94
	// version95 add a column `User_attributes` to `mysql.user`
	version95 = 95
	// version97 sets tidb_opt_range_max_size to 0 when a cluster upgrades from some version lower than v6.4.0 to v6.4.0+.
	// It promises the compatibility of building ranges behavior.
	version97 = 97
	// version98 add a column `Token_issuer` to `mysql.user`
	version98 = 98
	version99 = 99
	// version100 converts server-memory-quota to a sysvar
	version100 = 100
	// version101 add mysql.plan_replayer_status table
	version101 = 101
	// version102 add mysql.plan_replayer_task table
	version102 = 102
	// version103 adds the tables mysql.stats_table_locked
	version103 = 103
	// version104 add `sql_digest` and `plan_digest` to `bind_info`
	version104 = 104
	// version105 insert "tidb_cost_model_version|1" to mysql.GLOBAL_VARIABLES if there is no tidb_cost_model_version.
	// This will only happens when we upgrade a cluster before 6.0.
	version105 = 105
	// version106 add mysql.password_history, and Password_reuse_history, Password_reuse_time into mysql.user.
	version106 = 106
	// version107 add columns related to password expiration into mysql.user
	version107 = 107
	// version108 adds the table tidb_ttl_table_status
	version108 = 108
	// version109 sets tidb_enable_gc_aware_memory_track to off when a cluster upgrades from some version lower than v6.5.0.
	version109 = 109
	// ...
	// [version110, version129] is the version range reserved for patches of 6.5.x
	// ...
	// version110 sets tidb_stats_load_pseudo_timeout to ON when a cluster upgrades from some version lower than v6.5.0.
	version110 = 110
	// version130 add column source to mysql.stats_meta_history
	version130 = 130
	// version131 adds the table tidb_ttl_task and tidb_ttl_job_history
	version131 = 131
	// version132 modifies the view tidb_mdl_view
	version132 = 132
	// version133 sets tidb_server_memory_limit to "80%"
	version133 = 133
	// version134 modifies the following global variables default value:
	// - foreign_key_checks: off -> on
	// - tidb_enable_foreign_key: off -> on
	// - tidb_store_batch_size: 0 -> 4
	version134 = 134
	// version135 sets tidb_opt_advanced_join_hint to off when a cluster upgrades from some version lower than v7.0.
	version135 = 135
	// version136 prepare the tables for the distributed task.
	version136 = 136
	// version137 introduces some reserved resource groups
	version137 = 137
	// version 138 set tidb_enable_null_aware_anti_join to true
	version138 = 138
	// version 139 creates mysql.load_data_jobs table for LOAD DATA statement
	// deprecated in version184
	version139 = 139
	// version 140 add column task_key to mysql.tidb_global_task
	version140 = 140
	// version 141
	//   set the value of `tidb_session_plan_cache_size` to "tidb_prepared_plan_cache_size" if there is no `tidb_session_plan_cache_size`.
	//   update tidb_load_based_replica_read_threshold from 0 to 4
	// This will only happens when we upgrade a cluster before 7.1.
	version141 = 141
	// version 142 insert "tidb_enable_non_prepared_plan_cache|0" to mysql.GLOBAL_VARIABLES if there is no tidb_enable_non_prepared_plan_cache.
	// This will only happens when we upgrade a cluster before 6.5.
	version142 = 142
	// version 143 add column `error` to `mysql.tidb_global_task` and `mysql.tidb_background_subtask`
	version143 = 143
	// version 144 turn off `tidb_plan_cache_invalidation_on_fresh_stats`, which is introduced in 7.1-rc,
	// if it's upgraded from an existing old version cluster.
	version144 = 144
	// version 145 to only add a version make we know when we support upgrade state.
	version145 = 145
	// version 146 add index for mysql.stats_meta_history and mysql.stats_history.
	version146 = 146
	// ...
	// [version147, version166] is the version range reserved for patches of 7.1.x
	// ...
	// version 167 add column `step` to `mysql.tidb_background_subtask`
	version167 = 167
	version168 = 168
	// version 169
	// 	 create table `mysql.tidb_runaway_quarantined_watch` and table `mysql.tidb_runaway_queries`
	//   to save runaway query records and persist runaway watch at 7.2 version.
	//   but due to ver171 recreate `mysql.tidb_runaway_watch`,
	//   no need to create table `mysql.tidb_runaway_quarantined_watch`, so delete it.
	version169 = 169
	version170 = 170
	// version 171
	//   keep the tidb_server length same as instance in other tables.
	version171 = 171
	// version 172
	//   create table `mysql.tidb_runaway_watch` and table `mysql.tidb_runaway_watch_done`
	//   to persist runaway watch and deletion of runaway watch at 7.3.
	version172 = 172
	// version 173 add column `summary` to `mysql.tidb_background_subtask`.
	version173 = 173
	// version 174
	//   add column `step`, `error`; delete unique key; and add key idx_state_update_time
	//   to `mysql.tidb_background_subtask_history`.
	version174 = 174

	// version 175
	//   update normalized bindings of `in (?)` to `in (...)` to solve #44298.
	version175 = 175

	// version 176
	//   add `mysql.tidb_global_task_history`
	version176 = 176

	// version 177
	//   add `mysql.dist_framework_meta`
	version177 = 177

	// version 178
	//   write mDDLTableVersion into `mysql.tidb` table
	version178 = 178

	// version 179
	//   enlarge `VARIABLE_VALUE` of `mysql.global_variables` from `varchar(1024)` to `varchar(16383)`.
	version179 = 179

	// ...
	// [version180, version189] is the version range reserved for patches of 7.5.x
	// ...

	// version 190
	//   add priority/create_time/end_time to `mysql.tidb_global_task`/`mysql.tidb_global_task_history`
	//   add concurrency/create_time/end_time/digest to `mysql.tidb_background_subtask`/`mysql.tidb_background_subtask_history`
	//   add idx_exec_id(exec_id), uk_digest to `mysql.tidb_background_subtask`
	//   add cpu_count to mysql.dist_framework_meta
	//   modify `mysql.dist_framework_meta` host from VARCHAR(100) to VARCHAR(261)
	//   modify `mysql.tidb_background_subtask`/`mysql.tidb_background_subtask_history` exec_id from varchar(256) to VARCHAR(261)
	//   modify `mysql.tidb_global_task`/`mysql.tidb_global_task_history` dispatcher_id from varchar(256) to VARCHAR(261)
	version190 = 190

	// version 191
	//   set tidb_txn_mode to Optimistic when tidb_txn_mode is not set.
	version191 = 191

	// version 192
	//   add new system table `mysql.request_unit_by_group`, which is used for
	//   historical RU consumption by resource group per day.
	version192 = 192

	// version 193
	//   replace `mysql.tidb_mdl_view` table
	version193 = 193

	// version 194
	//   remove `mysql.load_data_jobs` table
	version194 = 194

	// version 195
	//   drop `mysql.schema_index_usage` table
	//   create `sys` schema
	//   create `sys.schema_unused_indexes` table
	version195 = 195

	// version 196
	//   add column `target_scope` for 'mysql.tidb_global_task` table
	//   add column `target_scope` for 'mysql.tidb_global_task_history` table
	version196 = 196

	// version 197
	//   replace `mysql.tidb_mdl_view` table
	version197 = 197

	// version 198
	//   add column `owner_id` for `mysql.tidb_mdl_info` table
	version198 = 198

	// ...
	// [version199, version208] is the version range reserved for patches of 8.1.x
	// ...

	// version 209
	//   sets `tidb_resource_control_strict_mode` to off when a cluster upgrades from some version lower than v8.2.
	version209 = 209
	// version210 indicates that if TiDB is upgraded from a lower version(lower than 8.3.0), the tidb_analyze_column_options will be set to ALL.
	version210 = 210

	// version211 add column `summary` to `mysql.tidb_background_subtask_history`.
	version211 = 211

<<<<<<< HEAD
	// version 212
	//   create `mysql.tidb_pitr_id_map` table
=======
	// version212 add column `switch_group_name` to `mysql.tidb_runaway_watch` and `mysql.tidb_runaway_watch_done`.
>>>>>>> 41c99261
	version212 = 212
)

// currentBootstrapVersion is defined as a variable, so we can modify its value for testing.
// please make sure this is the largest version
var currentBootstrapVersion int64 = version212

// DDL owner key's expired time is ManagerSessionTTL seconds, we should wait the time and give more time to have a chance to finish it.
var internalSQLTimeout = owner.ManagerSessionTTL + 15

// whether to run the sql file in bootstrap.
var runBootstrapSQLFile = false

// DisableRunBootstrapSQLFileInTest only used for test
func DisableRunBootstrapSQLFileInTest() {
	if intest.InTest {
		runBootstrapSQLFile = false
	}
}

var (
	bootstrapVersion = []func(sessiontypes.Session, int64){
		upgradeToVer2,
		upgradeToVer3,
		upgradeToVer4,
		upgradeToVer5,
		upgradeToVer6,
		upgradeToVer7,
		upgradeToVer8,
		upgradeToVer9,
		upgradeToVer10,
		upgradeToVer11,
		upgradeToVer12,
		upgradeToVer13,
		upgradeToVer14,
		upgradeToVer15,
		upgradeToVer16,
		upgradeToVer17,
		upgradeToVer18,
		upgradeToVer19,
		upgradeToVer20,
		upgradeToVer21,
		upgradeToVer22,
		upgradeToVer23,
		upgradeToVer24,
		upgradeToVer25,
		upgradeToVer26,
		upgradeToVer27,
		upgradeToVer28,
		upgradeToVer29,
		upgradeToVer30,
		upgradeToVer31,
		upgradeToVer32,
		upgradeToVer33,
		upgradeToVer34,
		upgradeToVer35,
		upgradeToVer36,
		upgradeToVer37,
		upgradeToVer38,
		// We will redo upgradeToVer39 in upgradeToVer46,
		// so upgradeToVer39 is skipped here.
		upgradeToVer40,
		upgradeToVer41,
		upgradeToVer42,
		upgradeToVer43,
		upgradeToVer44,
		upgradeToVer45,
		upgradeToVer46,
		upgradeToVer47,
		// We will redo upgradeToVer48 and upgradeToVer49 in upgradeToVer55 and upgradeToVer56,
		// so upgradeToVer48 and upgradeToVer49 is skipped here.
		upgradeToVer50,
		// We will redo upgradeToVer51 in upgradeToVer63, it is skipped here.
		upgradeToVer52,
		upgradeToVer53,
		upgradeToVer54,
		upgradeToVer55,
		upgradeToVer56,
		upgradeToVer57,
		// We will redo upgradeToVer58 in upgradeToVer64, it is skipped here.
		upgradeToVer59,
		upgradeToVer60,
		// We will redo upgradeToVer61 in upgradeToVer67, it is skipped here.
		upgradeToVer62,
		upgradeToVer63,
		upgradeToVer64,
		upgradeToVer65,
		upgradeToVer66,
		upgradeToVer67,
		upgradeToVer68,
		upgradeToVer69,
		upgradeToVer70,
		upgradeToVer71,
		upgradeToVer72,
		upgradeToVer73,
		upgradeToVer74,
		upgradeToVer75,
		upgradeToVer76,
		upgradeToVer77,
		upgradeToVer78,
		upgradeToVer79,
		upgradeToVer80,
		upgradeToVer81,
		upgradeToVer82,
		upgradeToVer83,
		upgradeToVer84,
		upgradeToVer85,
		upgradeToVer86,
		upgradeToVer87,
		upgradeToVer88,
		upgradeToVer89,
		upgradeToVer90,
		upgradeToVer91,
		upgradeToVer93,
		upgradeToVer94,
		upgradeToVer95,
		// We will redo upgradeToVer96 in upgradeToVer100, it is skipped here.
		upgradeToVer97,
		upgradeToVer98,
		upgradeToVer100,
		upgradeToVer101,
		upgradeToVer102,
		upgradeToVer103,
		upgradeToVer104,
		upgradeToVer105,
		upgradeToVer106,
		upgradeToVer107,
		upgradeToVer108,
		upgradeToVer109,
		upgradeToVer110,
		upgradeToVer130,
		upgradeToVer131,
		upgradeToVer132,
		upgradeToVer133,
		upgradeToVer134,
		upgradeToVer135,
		upgradeToVer136,
		upgradeToVer137,
		upgradeToVer138,
		upgradeToVer139,
		upgradeToVer140,
		upgradeToVer141,
		upgradeToVer142,
		upgradeToVer143,
		upgradeToVer144,
		// We will only use Ver145 to differentiate versions, so it is skipped here.
		upgradeToVer146,
		upgradeToVer167,
		upgradeToVer168,
		upgradeToVer169,
		upgradeToVer170,
		upgradeToVer171,
		upgradeToVer172,
		upgradeToVer173,
		upgradeToVer174,
		upgradeToVer175,
		upgradeToVer176,
		upgradeToVer177,
		upgradeToVer178,
		upgradeToVer179,
		upgradeToVer190,
		upgradeToVer191,
		upgradeToVer192,
		upgradeToVer193,
		upgradeToVer194,
		upgradeToVer195,
		upgradeToVer196,
		upgradeToVer197,
		upgradeToVer198,
		upgradeToVer209,
		upgradeToVer210,
		upgradeToVer211,
		upgradeToVer212,
	}
)

func checkBootstrapped(s sessiontypes.Session) (bool, error) {
	ctx := kv.WithInternalSourceType(context.Background(), kv.InternalTxnBootstrap)
	//  Check if system db exists.
	_, err := s.ExecuteInternal(ctx, "USE %n", mysql.SystemDB)
	if err != nil && infoschema.ErrDatabaseNotExists.NotEqual(err) {
		logutil.BgLogger().Fatal("check bootstrap error",
			zap.Error(err))
	}
	// Check bootstrapped variable value in TiDB table.
	sVal, _, err := getTiDBVar(s, bootstrappedVar)
	if err != nil {
		if infoschema.ErrTableNotExists.Equal(err) {
			return false, nil
		}
		return false, errors.Trace(err)
	}
	isBootstrapped := sVal == varTrue
	if isBootstrapped {
		// Make sure that doesn't affect the following operations.
		if err = s.CommitTxn(ctx); err != nil {
			return false, errors.Trace(err)
		}
	}
	return isBootstrapped, nil
}

// getTiDBVar gets variable value from mysql.tidb table.
// Those variables are used by TiDB server.
func getTiDBVar(s sessiontypes.Session, name string) (sVal string, isNull bool, e error) {
	ctx := kv.WithInternalSourceType(context.Background(), kv.InternalTxnBootstrap)
	rs, err := s.ExecuteInternal(ctx, `SELECT HIGH_PRIORITY VARIABLE_VALUE FROM %n.%n WHERE VARIABLE_NAME= %?`,
		mysql.SystemDB,
		mysql.TiDBTable,
		name,
	)
	if err != nil {
		return "", true, errors.Trace(err)
	}
	if rs == nil {
		return "", true, errors.New("Wrong number of Recordset")
	}
	defer terror.Call(rs.Close)
	req := rs.NewChunk(nil)
	err = rs.Next(ctx, req)
	if err != nil || req.NumRows() == 0 {
		return "", true, errors.Trace(err)
	}
	row := req.GetRow(0)
	if row.IsNull(0) {
		return "", true, nil
	}
	return row.GetString(0), false, nil
}

var (
	// SupportUpgradeHTTPOpVer is exported for testing.
	// The minimum version of the upgrade by paused user DDL can be notified through the HTTP API.
	SupportUpgradeHTTPOpVer int64 = version174
)

func checkDistTask(s sessiontypes.Session, ver int64) {
	if ver > version195 {
		// since version195 we enable dist task by default, no need to check
		return
	}
	ctx := kv.WithInternalSourceType(context.Background(), kv.InternalTxnBootstrap)
	rs, err := s.ExecuteInternal(ctx, "SELECT HIGH_PRIORITY variable_value from mysql.global_variables where variable_name = %?;", variable.TiDBEnableDistTask)
	if err != nil {
		logutil.BgLogger().Fatal("check dist task failed, getting tidb_enable_dist_task failed", zap.Error(err))
	}
	defer terror.Call(rs.Close)
	req := rs.NewChunk(nil)
	err = rs.Next(ctx, req)
	if err != nil {
		logutil.BgLogger().Fatal("check dist task failed, getting tidb_enable_dist_task failed", zap.Error(err))
	}
	if req.NumRows() == 0 {
		// Not set yet.
		return
	} else if req.GetRow(0).GetString(0) == variable.On {
		logutil.BgLogger().Fatal("cannot upgrade when tidb_enable_dist_task is enabled, "+
			"please set tidb_enable_dist_task to off before upgrade", zap.Error(err))
	}

	// Even if the variable is set to `off`, we still need to check the tidb_global_task.
	rs2, err := s.ExecuteInternal(ctx, `SELECT id FROM %n.%n WHERE state not in (%?, %?, %?)`,
		mysql.SystemDB,
		"tidb_global_task",
		proto.TaskStateSucceed,
		proto.TaskStateFailed,
		proto.TaskStateReverted,
	)
	if err != nil {
		logutil.BgLogger().Fatal("check dist task failed, reading tidb_global_task failed", zap.Error(err))
	}
	defer terror.Call(rs2.Close)
	req = rs2.NewChunk(nil)
	err = rs2.Next(ctx, req)
	if err != nil {
		logutil.BgLogger().Fatal("check dist task failed, reading tidb_global_task failed", zap.Error(err))
	}
	if req.NumRows() > 0 {
		logutil.BgLogger().Fatal("check dist task failed, some distributed tasks is still running", zap.Error(err))
	}
}

// upgrade function  will do some upgrade works, when the system is bootstrapped by low version TiDB server
// For example, add new system variables into mysql.global_variables table.
func upgrade(s sessiontypes.Session) {
	ver, err := getBootstrapVersion(s)
	terror.MustNil(err)
	if ver >= currentBootstrapVersion {
		// It is already bootstrapped/upgraded by a higher version TiDB server.
		return
	}

	checkDistTask(s, ver)
	printClusterState(s, ver)

	// Only upgrade from under version92 and this TiDB is not owner set.
	// The owner in older tidb does not support concurrent DDL, we should add the internal DDL to job queue.
	if ver < version92 {
		useConcurrentDDL, err := checkOwnerVersion(context.Background(), domain.GetDomain(s))
		if err != nil {
			logutil.BgLogger().Fatal("[upgrade] upgrade failed", zap.Error(err))
		}
		if !useConcurrentDDL {
			// Use another variable DDLForce2Queue but not EnableConcurrentDDL since in upgrade it may set global variable, the initial step will
			// overwrite variable EnableConcurrentDDL.
			variable.DDLForce2Queue.Store(true)
		}
	}
	// Do upgrade works then update bootstrap version.
	isNull, err := InitMDLVariableForUpgrade(s.GetStore())
	if err != nil {
		logutil.BgLogger().Fatal("[upgrade] init metadata lock failed", zap.Error(err))
	}

	// when upgrade from v6.4.0 or earlier, enables metadata lock automatically,
	// but during upgrade we disable it.
	if isNull {
		upgradeToVer99Before(s)
	}

	// It is only used in test.
	addMockBootstrapVersionForTest(s)
	for _, upgrade := range bootstrapVersion {
		upgrade(s, ver)
	}
	if isNull {
		upgradeToVer99After(s)
	}

	variable.DDLForce2Queue.Store(false)
	updateBootstrapVer(s)
	ctx := kv.WithInternalSourceType(context.Background(), kv.InternalTxnBootstrap)
	_, err = s.ExecuteInternal(ctx, "COMMIT")

	if err != nil {
		sleepTime := 1 * time.Second
		logutil.BgLogger().Info("update bootstrap ver failed",
			zap.Error(err), zap.Duration("sleeping time", sleepTime))
		time.Sleep(sleepTime)
		// Check if TiDB is already upgraded.
		v, err1 := getBootstrapVersion(s)
		if err1 != nil {
			logutil.BgLogger().Fatal("upgrade failed", zap.Error(err1))
		}
		if v >= currentBootstrapVersion {
			// It is already bootstrapped/upgraded by a higher version TiDB server.
			return
		}
		logutil.BgLogger().Fatal("[upgrade] upgrade failed",
			zap.Int64("from", ver),
			zap.Int64("to", currentBootstrapVersion),
			zap.Error(err))
	}
}

// checkOwnerVersion is used to wait the DDL owner to be elected in the cluster and check it is the same version as this TiDB.
func checkOwnerVersion(ctx context.Context, dom *domain.Domain) (bool, error) {
	ticker := time.NewTicker(100 * time.Millisecond)
	defer ticker.Stop()
	logutil.BgLogger().Info("Waiting for the DDL owner to be elected in the cluster")
	for {
		select {
		case <-ctx.Done():
			return false, ctx.Err()
		case <-ticker.C:
			ownerID, err := dom.DDL().OwnerManager().GetOwnerID(ctx)
			if err == concurrency.ErrElectionNoLeader {
				continue
			}
			info, err := infosync.GetAllServerInfo(ctx)
			if err != nil {
				return false, err
			}
			if s, ok := info[ownerID]; ok {
				return s.Version == mysql.ServerVersion, nil
			}
		}
	}
}

// upgradeToVer2 updates to version 2.
func upgradeToVer2(s sessiontypes.Session, ver int64) {
	if ver >= version2 {
		return
	}
	// Version 2 add two system variable for DistSQL concurrency controlling.
	// Insert distsql related system variable.
	distSQLVars := []string{variable.TiDBDistSQLScanConcurrency}
	values := make([]string, 0, len(distSQLVars))
	for _, v := range distSQLVars {
		value := fmt.Sprintf(`("%s", "%s")`, v, variable.GetSysVar(v).Value)
		values = append(values, value)
	}
	sql := fmt.Sprintf("INSERT HIGH_PRIORITY IGNORE INTO %s.%s VALUES %s;", mysql.SystemDB, mysql.GlobalVariablesTable,
		strings.Join(values, ", "))
	mustExecute(s, sql)
}

// upgradeToVer3 updates to version 3.
func upgradeToVer3(s sessiontypes.Session, ver int64) {
	if ver >= version3 {
		return
	}
	// Version 3 fix tx_read_only variable value.
	mustExecute(s, "UPDATE HIGH_PRIORITY %n.%n SET variable_value = '0' WHERE variable_name = 'tx_read_only';", mysql.SystemDB, mysql.GlobalVariablesTable)
}

// upgradeToVer4 updates to version 4.
func upgradeToVer4(s sessiontypes.Session, ver int64) {
	if ver >= version4 {
		return
	}
	mustExecute(s, CreateStatsMetaTable)
}

func upgradeToVer5(s sessiontypes.Session, ver int64) {
	if ver >= version5 {
		return
	}
	mustExecute(s, CreateStatsColsTable)
	mustExecute(s, CreateStatsBucketsTable)
}

func upgradeToVer6(s sessiontypes.Session, ver int64) {
	if ver >= version6 {
		return
	}
	doReentrantDDL(s, "ALTER TABLE mysql.user ADD COLUMN `Super_priv` ENUM('N','Y') CHARACTER SET utf8 NOT NULL DEFAULT 'N' AFTER `Show_db_priv`", infoschema.ErrColumnExists)
	// For reasons of compatibility, set the non-exists privilege column value to 'Y', as TiDB doesn't check them in older versions.
	mustExecute(s, "UPDATE HIGH_PRIORITY mysql.user SET Super_priv='Y'")
}

func upgradeToVer7(s sessiontypes.Session, ver int64) {
	if ver >= version7 {
		return
	}
	doReentrantDDL(s, "ALTER TABLE mysql.user ADD COLUMN `Process_priv` ENUM('N','Y') CHARACTER SET utf8 NOT NULL DEFAULT 'N' AFTER `Drop_priv`", infoschema.ErrColumnExists)
	// For reasons of compatibility, set the non-exists privilege column value to 'Y', as TiDB doesn't check them in older versions.
	mustExecute(s, "UPDATE HIGH_PRIORITY mysql.user SET Process_priv='Y'")
}

func upgradeToVer8(s sessiontypes.Session, ver int64) {
	if ver >= version8 {
		return
	}
	ctx := kv.WithInternalSourceType(context.Background(), kv.InternalTxnBootstrap)
	// This is a dummy upgrade, it checks whether upgradeToVer7 success, if not, do it again.
	if _, err := s.ExecuteInternal(ctx, "SELECT HIGH_PRIORITY `Process_priv` FROM mysql.user LIMIT 0"); err == nil {
		return
	}
	upgradeToVer7(s, ver)
}

func upgradeToVer9(s sessiontypes.Session, ver int64) {
	if ver >= version9 {
		return
	}
	doReentrantDDL(s, "ALTER TABLE mysql.user ADD COLUMN `Trigger_priv` ENUM('N','Y') CHARACTER SET utf8 NOT NULL DEFAULT 'N' AFTER `Create_user_priv`", infoschema.ErrColumnExists)
	// For reasons of compatibility, set the non-exists privilege column value to 'Y', as TiDB doesn't check them in older versions.
	mustExecute(s, "UPDATE HIGH_PRIORITY mysql.user SET Trigger_priv='Y'")
}

func doReentrantDDL(s sessiontypes.Session, sql string, ignorableErrs ...error) {
	ctx, cancel := context.WithTimeout(context.Background(), time.Duration(internalSQLTimeout)*time.Second)
	ctx = kv.WithInternalSourceType(ctx, kv.InternalTxnBootstrap)
	_, err := s.ExecuteInternal(ctx, sql)
	defer cancel()
	for _, ignorableErr := range ignorableErrs {
		if terror.ErrorEqual(err, ignorableErr) {
			return
		}
	}
	if err != nil {
		logutil.BgLogger().Fatal("doReentrantDDL error", zap.Error(err))
	}
}

func upgradeToVer10(s sessiontypes.Session, ver int64) {
	if ver >= version10 {
		return
	}
	doReentrantDDL(s, "ALTER TABLE mysql.stats_buckets CHANGE COLUMN `value` `upper_bound` BLOB NOT NULL", infoschema.ErrColumnNotExists, infoschema.ErrColumnExists)
	doReentrantDDL(s, "ALTER TABLE mysql.stats_buckets ADD COLUMN `lower_bound` BLOB", infoschema.ErrColumnExists)
	doReentrantDDL(s, "ALTER TABLE mysql.stats_histograms ADD COLUMN `null_count` BIGINT(64) NOT NULL DEFAULT 0", infoschema.ErrColumnExists)
	doReentrantDDL(s, "ALTER TABLE mysql.stats_histograms DROP COLUMN distinct_ratio", dbterror.ErrCantDropFieldOrKey)
	doReentrantDDL(s, "ALTER TABLE mysql.stats_histograms DROP COLUMN use_count_to_estimate", dbterror.ErrCantDropFieldOrKey)
}

func upgradeToVer11(s sessiontypes.Session, ver int64) {
	if ver >= version11 {
		return
	}
	doReentrantDDL(s, "ALTER TABLE mysql.user ADD COLUMN `References_priv` ENUM('N','Y') CHARACTER SET utf8 NOT NULL DEFAULT 'N' AFTER `Grant_priv`", infoschema.ErrColumnExists)
	mustExecute(s, "UPDATE HIGH_PRIORITY mysql.user SET References_priv='Y'")
}

func upgradeToVer12(s sessiontypes.Session, ver int64) {
	if ver >= version12 {
		return
	}
	ctx := kv.WithInternalSourceType(context.Background(), kv.InternalTxnBootstrap)
	_, err := s.ExecuteInternal(ctx, "BEGIN")
	terror.MustNil(err)
	sql := "SELECT HIGH_PRIORITY user, host, password FROM mysql.user WHERE password != ''"
	rs, err := s.ExecuteInternal(ctx, sql)
	if terror.ErrorEqual(err, plannererrors.ErrUnknownColumn) {
		sql := "SELECT HIGH_PRIORITY user, host, authentication_string FROM mysql.user WHERE authentication_string != ''"
		rs, err = s.ExecuteInternal(ctx, sql)
	}
	terror.MustNil(err)
	sqls := make([]string, 0, 1)
	defer terror.Call(rs.Close)
	req := rs.NewChunk(nil)
	it := chunk.NewIterator4Chunk(req)
	err = rs.Next(ctx, req)
	for err == nil && req.NumRows() != 0 {
		for row := it.Begin(); row != it.End(); row = it.Next() {
			user := row.GetString(0)
			host := row.GetString(1)
			pass := row.GetString(2)
			var newPass string
			newPass, err = oldPasswordUpgrade(pass)
			terror.MustNil(err)
			updateSQL := fmt.Sprintf(`UPDATE HIGH_PRIORITY mysql.user SET password = "%s" WHERE user="%s" AND host="%s"`, newPass, user, host)
			sqls = append(sqls, updateSQL)
		}
		err = rs.Next(ctx, req)
	}
	terror.MustNil(err)

	for _, sql := range sqls {
		mustExecute(s, sql)
	}

	sql = fmt.Sprintf(`INSERT HIGH_PRIORITY INTO %s.%s VALUES ("%s", "%d", "TiDB bootstrap version.") ON DUPLICATE KEY UPDATE VARIABLE_VALUE="%d"`,
		mysql.SystemDB, mysql.TiDBTable, tidbServerVersionVar, version12, version12)
	mustExecute(s, sql)

	mustExecute(s, "COMMIT")
}

func upgradeToVer13(s sessiontypes.Session, ver int64) {
	if ver >= version13 {
		return
	}
	sqls := []string{
		"ALTER TABLE mysql.user ADD COLUMN `Create_tmp_table_priv` ENUM('N','Y') CHARACTER SET utf8 NOT NULL DEFAULT 'N' AFTER `Super_priv`",
		"ALTER TABLE mysql.user ADD COLUMN `Lock_tables_priv` ENUM('N','Y') CHARACTER SET utf8 NOT NULL DEFAULT 'N' AFTER `Create_tmp_table_priv`",
		"ALTER TABLE mysql.user ADD COLUMN `Create_view_priv` ENUM('N','Y') CHARACTER SET utf8 NOT NULL DEFAULT 'N' AFTER `Execute_priv`",
		"ALTER TABLE mysql.user ADD COLUMN `Show_view_priv` ENUM('N','Y') CHARACTER SET utf8 NOT NULL DEFAULT 'N' AFTER `Create_view_priv`",
		"ALTER TABLE mysql.user ADD COLUMN `Create_routine_priv` ENUM('N','Y') CHARACTER SET utf8 NOT NULL DEFAULT 'N' AFTER `Show_view_priv`",
		"ALTER TABLE mysql.user ADD COLUMN `Alter_routine_priv` ENUM('N','Y') CHARACTER SET utf8 NOT NULL DEFAULT 'N' AFTER `Create_routine_priv`",
		"ALTER TABLE mysql.user ADD COLUMN `Event_priv` ENUM('N','Y') CHARACTER SET utf8 NOT NULL DEFAULT 'N' AFTER `Create_user_priv`",
	}
	for _, sql := range sqls {
		doReentrantDDL(s, sql, infoschema.ErrColumnExists)
	}
	mustExecute(s, "UPDATE HIGH_PRIORITY mysql.user SET Create_tmp_table_priv='Y',Lock_tables_priv='Y',Create_routine_priv='Y',Alter_routine_priv='Y',Event_priv='Y' WHERE Super_priv='Y'")
	mustExecute(s, "UPDATE HIGH_PRIORITY mysql.user SET Create_view_priv='Y',Show_view_priv='Y' WHERE Create_priv='Y'")
}

func upgradeToVer14(s sessiontypes.Session, ver int64) {
	if ver >= version14 {
		return
	}
	sqls := []string{
		"ALTER TABLE mysql.db ADD COLUMN `References_priv` ENUM('N','Y') CHARACTER SET utf8 NOT NULL DEFAULT 'N' AFTER `Grant_priv`",
		"ALTER TABLE mysql.db ADD COLUMN `Create_tmp_table_priv` ENUM('N','Y') CHARACTER SET utf8 NOT NULL DEFAULT 'N' AFTER `Alter_priv`",
		"ALTER TABLE mysql.db ADD COLUMN `Lock_tables_priv` ENUM('N','Y') CHARACTER SET utf8 NOT NULL DEFAULT 'N' AFTER `Create_tmp_table_priv`",
		"ALTER TABLE mysql.db ADD COLUMN `Create_view_priv` ENUM('N','Y') CHARACTER SET utf8 NOT NULL DEFAULT 'N' AFTER `Lock_tables_priv`",
		"ALTER TABLE mysql.db ADD COLUMN `Show_view_priv` ENUM('N','Y') CHARACTER SET utf8 NOT NULL DEFAULT 'N' AFTER `Create_view_priv`",
		"ALTER TABLE mysql.db ADD COLUMN `Create_routine_priv` ENUM('N','Y') CHARACTER SET utf8 NOT NULL DEFAULT 'N' AFTER `Show_view_priv`",
		"ALTER TABLE mysql.db ADD COLUMN `Alter_routine_priv` ENUM('N','Y') CHARACTER SET utf8 NOT NULL DEFAULT 'N' AFTER `Create_routine_priv`",
		"ALTER TABLE mysql.db ADD COLUMN `Event_priv` ENUM('N','Y') CHARACTER SET utf8 NOT NULL DEFAULT 'N' AFTER `Execute_priv`",
		"ALTER TABLE mysql.db ADD COLUMN `Trigger_priv` ENUM('N','Y') CHARACTER SET utf8 NOT NULL DEFAULT 'N' AFTER `Event_priv`",
	}
	for _, sql := range sqls {
		doReentrantDDL(s, sql, infoschema.ErrColumnExists)
	}
}

func upgradeToVer15(s sessiontypes.Session, ver int64) {
	if ver >= version15 {
		return
	}
	doReentrantDDL(s, CreateGCDeleteRangeTable)
}

func upgradeToVer16(s sessiontypes.Session, ver int64) {
	if ver >= version16 {
		return
	}
	doReentrantDDL(s, "ALTER TABLE mysql.stats_histograms ADD COLUMN `cm_sketch` BLOB", infoschema.ErrColumnExists)
}

func upgradeToVer17(s sessiontypes.Session, ver int64) {
	if ver >= version17 {
		return
	}
	doReentrantDDL(s, "ALTER TABLE mysql.user MODIFY User CHAR(32)")
}

func upgradeToVer18(s sessiontypes.Session, ver int64) {
	if ver >= version18 {
		return
	}
	doReentrantDDL(s, "ALTER TABLE mysql.stats_histograms ADD COLUMN `tot_col_size` BIGINT(64) NOT NULL DEFAULT 0", infoschema.ErrColumnExists)
}

func upgradeToVer19(s sessiontypes.Session, ver int64) {
	if ver >= version19 {
		return
	}
	doReentrantDDL(s, "ALTER TABLE mysql.db MODIFY User CHAR(32)")
	doReentrantDDL(s, "ALTER TABLE mysql.tables_priv MODIFY User CHAR(32)")
	doReentrantDDL(s, "ALTER TABLE mysql.columns_priv MODIFY User CHAR(32)")
}

func upgradeToVer20(s sessiontypes.Session, ver int64) {
	if ver >= version20 {
		return
	}
	// NOTE: Feedback is deprecated, but we still need to create this table for compatibility.
	doReentrantDDL(s, CreateStatsFeedbackTable)
}

func upgradeToVer21(s sessiontypes.Session, ver int64) {
	if ver >= version21 {
		return
	}
	mustExecute(s, CreateGCDeleteRangeDoneTable)

	doReentrantDDL(s, "ALTER TABLE mysql.gc_delete_range DROP INDEX job_id", dbterror.ErrCantDropFieldOrKey)
	doReentrantDDL(s, "ALTER TABLE mysql.gc_delete_range ADD UNIQUE INDEX delete_range_index (job_id, element_id)", dbterror.ErrDupKeyName)
	doReentrantDDL(s, "ALTER TABLE mysql.gc_delete_range DROP INDEX element_id", dbterror.ErrCantDropFieldOrKey)
}

func upgradeToVer22(s sessiontypes.Session, ver int64) {
	if ver >= version22 {
		return
	}
	doReentrantDDL(s, "ALTER TABLE mysql.stats_histograms ADD COLUMN `stats_ver` BIGINT(64) NOT NULL DEFAULT 0", infoschema.ErrColumnExists)
}

func upgradeToVer23(s sessiontypes.Session, ver int64) {
	if ver >= version23 {
		return
	}
	doReentrantDDL(s, "ALTER TABLE mysql.stats_histograms ADD COLUMN `flag` BIGINT(64) NOT NULL DEFAULT 0", infoschema.ErrColumnExists)
}

// writeSystemTZ writes system timezone info into mysql.tidb
func writeSystemTZ(s sessiontypes.Session) {
	mustExecute(s, `INSERT HIGH_PRIORITY INTO %n.%n VALUES (%?, %?, "TiDB Global System Timezone.") ON DUPLICATE KEY UPDATE VARIABLE_VALUE= %?`,
		mysql.SystemDB,
		mysql.TiDBTable,
		tidbSystemTZ,
		timeutil.InferSystemTZ(),
		timeutil.InferSystemTZ(),
	)
}

// upgradeToVer24 initializes `System` timezone according to docs/design/2018-09-10-adding-tz-env.md
func upgradeToVer24(s sessiontypes.Session, ver int64) {
	if ver >= version24 {
		return
	}
	writeSystemTZ(s)
}

// upgradeToVer25 updates tidb_max_chunk_size to new low bound value 32 if previous value is small than 32.
func upgradeToVer25(s sessiontypes.Session, ver int64) {
	if ver >= version25 {
		return
	}
	sql := fmt.Sprintf("UPDATE HIGH_PRIORITY %[1]s.%[2]s SET VARIABLE_VALUE = '%[4]d' WHERE VARIABLE_NAME = '%[3]s' AND VARIABLE_VALUE < %[4]d",
		mysql.SystemDB, mysql.GlobalVariablesTable, variable.TiDBMaxChunkSize, variable.DefInitChunkSize)
	mustExecute(s, sql)
}

func upgradeToVer26(s sessiontypes.Session, ver int64) {
	if ver >= version26 {
		return
	}
	mustExecute(s, CreateRoleEdgesTable)
	mustExecute(s, CreateDefaultRolesTable)
	doReentrantDDL(s, "ALTER TABLE mysql.user ADD COLUMN `Create_role_priv` ENUM('N','Y') DEFAULT 'N'", infoschema.ErrColumnExists)
	doReentrantDDL(s, "ALTER TABLE mysql.user ADD COLUMN `Drop_role_priv` ENUM('N','Y') DEFAULT 'N'", infoschema.ErrColumnExists)
	doReentrantDDL(s, "ALTER TABLE mysql.user ADD COLUMN `Account_locked` ENUM('N','Y') DEFAULT 'N'", infoschema.ErrColumnExists)
	// user with Create_user_Priv privilege should have Create_view_priv and Show_view_priv after upgrade to v3.0
	mustExecute(s, "UPDATE HIGH_PRIORITY mysql.user SET Create_role_priv='Y',Drop_role_priv='Y' WHERE Create_user_priv='Y'")
	// user with Create_Priv privilege should have Create_view_priv and Show_view_priv after upgrade to v3.0
	mustExecute(s, "UPDATE HIGH_PRIORITY mysql.user SET Create_view_priv='Y',Show_view_priv='Y' WHERE Create_priv='Y'")
}

func upgradeToVer27(s sessiontypes.Session, ver int64) {
	if ver >= version27 {
		return
	}
	doReentrantDDL(s, "ALTER TABLE mysql.stats_histograms ADD COLUMN `correlation` DOUBLE NOT NULL DEFAULT 0", infoschema.ErrColumnExists)
}

func upgradeToVer28(s sessiontypes.Session, ver int64) {
	if ver >= version28 {
		return
	}
	doReentrantDDL(s, CreateBindInfoTable)
}

func upgradeToVer29(s sessiontypes.Session, ver int64) {
	// upgradeToVer29 only need to be run when the current version is 28.
	if ver != version28 {
		return
	}
	doReentrantDDL(s, "ALTER TABLE mysql.bind_info CHANGE create_time create_time TIMESTAMP(3)")
	doReentrantDDL(s, "ALTER TABLE mysql.bind_info CHANGE update_time update_time TIMESTAMP(3)")
	doReentrantDDL(s, "ALTER TABLE mysql.bind_info ADD INDEX sql_index (original_sql(1024),default_db(1024))", dbterror.ErrDupKeyName)
}

func upgradeToVer30(s sessiontypes.Session, ver int64) {
	if ver >= version30 {
		return
	}
	mustExecute(s, CreateStatsTopNTable)
}

func upgradeToVer31(s sessiontypes.Session, ver int64) {
	if ver >= version31 {
		return
	}
	doReentrantDDL(s, "ALTER TABLE mysql.stats_histograms ADD COLUMN `last_analyze_pos` BLOB DEFAULT NULL", infoschema.ErrColumnExists)
}

func upgradeToVer32(s sessiontypes.Session, ver int64) {
	if ver >= version32 {
		return
	}
	doReentrantDDL(s, "ALTER TABLE mysql.tables_priv MODIFY table_priv SET('Select','Insert','Update','Delete','Create','Drop','Grant', 'Index', 'Alter', 'Create View', 'Show View', 'Trigger', 'References')")
}

func upgradeToVer33(s sessiontypes.Session, ver int64) {
	if ver >= version33 {
		return
	}
	doReentrantDDL(s, CreateExprPushdownBlacklist)
}

func upgradeToVer34(s sessiontypes.Session, ver int64) {
	if ver >= version34 {
		return
	}
	doReentrantDDL(s, CreateOptRuleBlacklist)
}

func upgradeToVer35(s sessiontypes.Session, ver int64) {
	if ver >= version35 {
		return
	}
	sql := fmt.Sprintf("UPDATE HIGH_PRIORITY %s.%s SET VARIABLE_NAME = '%s' WHERE VARIABLE_NAME = 'tidb_back_off_weight'",
		mysql.SystemDB, mysql.GlobalVariablesTable, variable.TiDBBackOffWeight)
	mustExecute(s, sql)
}

func upgradeToVer36(s sessiontypes.Session, ver int64) {
	if ver >= version36 {
		return
	}
	doReentrantDDL(s, "ALTER TABLE mysql.user ADD COLUMN `Shutdown_priv` ENUM('N','Y') DEFAULT 'N'", infoschema.ErrColumnExists)
	// A root user will have those privileges after upgrading.
	mustExecute(s, "UPDATE HIGH_PRIORITY mysql.user SET Shutdown_priv='Y' WHERE Super_priv='Y'")
	mustExecute(s, "UPDATE HIGH_PRIORITY mysql.user SET Create_tmp_table_priv='Y',Lock_tables_priv='Y',Create_routine_priv='Y',Alter_routine_priv='Y',Event_priv='Y' WHERE Super_priv='Y'")
}

func upgradeToVer37(s sessiontypes.Session, ver int64) {
	if ver >= version37 {
		return
	}
	// when upgrade from old tidb and no 'tidb_enable_window_function' in GLOBAL_VARIABLES, init it with 0.
	sql := fmt.Sprintf("INSERT IGNORE INTO  %s.%s (`VARIABLE_NAME`, `VARIABLE_VALUE`) VALUES ('%s', '%d')",
		mysql.SystemDB, mysql.GlobalVariablesTable, variable.TiDBEnableWindowFunction, 0)
	mustExecute(s, sql)
}

func upgradeToVer38(s sessiontypes.Session, ver int64) {
	if ver >= version38 {
		return
	}
	doReentrantDDL(s, CreateGlobalPrivTable)
}

func writeNewCollationParameter(s sessiontypes.Session, flag bool) {
	comment := "If the new collations are enabled. Do not edit it."
	b := varFalse
	if flag {
		b = varTrue
	}
	mustExecute(s, `INSERT HIGH_PRIORITY INTO %n.%n VALUES (%?, %?, %?) ON DUPLICATE KEY UPDATE VARIABLE_VALUE=%?`,
		mysql.SystemDB, mysql.TiDBTable, TidbNewCollationEnabled, b, comment, b,
	)
}

func upgradeToVer40(s sessiontypes.Session, ver int64) {
	if ver >= version40 {
		return
	}
	// There is no way to enable new collation for an existing TiDB cluster.
	writeNewCollationParameter(s, false)
}

func upgradeToVer41(s sessiontypes.Session, ver int64) {
	if ver >= version41 {
		return
	}
	doReentrantDDL(s, "ALTER TABLE mysql.user CHANGE `password` `authentication_string` TEXT", infoschema.ErrColumnExists, infoschema.ErrColumnNotExists)
	doReentrantDDL(s, "ALTER TABLE mysql.user ADD COLUMN `password` TEXT as (`authentication_string`)", infoschema.ErrColumnExists)
}

// writeDefaultExprPushDownBlacklist writes default expr pushdown blacklist into mysql.expr_pushdown_blacklist
func writeDefaultExprPushDownBlacklist(s sessiontypes.Session) {
	mustExecute(s, "INSERT HIGH_PRIORITY INTO mysql.expr_pushdown_blacklist VALUES"+
		"('date_add','tiflash', 'DST(daylight saving time) does not take effect in TiFlash date_add')")
}

func upgradeToVer42(s sessiontypes.Session, ver int64) {
	if ver >= version42 {
		return
	}
	doReentrantDDL(s, "ALTER TABLE mysql.expr_pushdown_blacklist ADD COLUMN `store_type` CHAR(100) NOT NULL DEFAULT 'tikv,tiflash,tidb'", infoschema.ErrColumnExists)
	doReentrantDDL(s, "ALTER TABLE mysql.expr_pushdown_blacklist ADD COLUMN `reason` VARCHAR(200)", infoschema.ErrColumnExists)
	writeDefaultExprPushDownBlacklist(s)
}

// Convert statement summary global variables to non-empty values.
func writeStmtSummaryVars(s sessiontypes.Session) {
	sql := "UPDATE %n.%n SET variable_value= %? WHERE variable_name= %? AND variable_value=''"
	mustExecute(s, sql, mysql.SystemDB, mysql.GlobalVariablesTable, variable.BoolToOnOff(variable.DefTiDBEnableStmtSummary), variable.TiDBEnableStmtSummary)
	mustExecute(s, sql, mysql.SystemDB, mysql.GlobalVariablesTable, variable.BoolToOnOff(variable.DefTiDBStmtSummaryInternalQuery), variable.TiDBStmtSummaryInternalQuery)
	mustExecute(s, sql, mysql.SystemDB, mysql.GlobalVariablesTable, strconv.Itoa(variable.DefTiDBStmtSummaryRefreshInterval), variable.TiDBStmtSummaryRefreshInterval)
	mustExecute(s, sql, mysql.SystemDB, mysql.GlobalVariablesTable, strconv.Itoa(variable.DefTiDBStmtSummaryHistorySize), variable.TiDBStmtSummaryHistorySize)
	mustExecute(s, sql, mysql.SystemDB, mysql.GlobalVariablesTable, strconv.FormatUint(uint64(variable.DefTiDBStmtSummaryMaxStmtCount), 10), variable.TiDBStmtSummaryMaxStmtCount)
	mustExecute(s, sql, mysql.SystemDB, mysql.GlobalVariablesTable, strconv.FormatUint(uint64(variable.DefTiDBStmtSummaryMaxSQLLength), 10), variable.TiDBStmtSummaryMaxSQLLength)
}

func upgradeToVer43(s sessiontypes.Session, ver int64) {
	if ver >= version43 {
		return
	}
	writeStmtSummaryVars(s)
}

func upgradeToVer44(s sessiontypes.Session, ver int64) {
	if ver >= version44 {
		return
	}
	mustExecute(s, "DELETE FROM mysql.global_variables where variable_name = \"tidb_isolation_read_engines\"")
}

func upgradeToVer45(s sessiontypes.Session, ver int64) {
	if ver >= version45 {
		return
	}
	doReentrantDDL(s, "ALTER TABLE mysql.user ADD COLUMN `Config_priv` ENUM('N','Y') DEFAULT 'N'", infoschema.ErrColumnExists)
	mustExecute(s, "UPDATE HIGH_PRIORITY mysql.user SET Config_priv='Y' WHERE Super_priv='Y'")
}

// In v3.1.1, we wrongly replace the context of upgradeToVer39 with upgradeToVer44. If we upgrade from v3.1.1 to a newer version,
// upgradeToVer39 will be missed. So we redo upgradeToVer39 here to make sure the upgrading from v3.1.1 succeed.
func upgradeToVer46(s sessiontypes.Session, ver int64) {
	if ver >= version46 {
		return
	}
	doReentrantDDL(s, "ALTER TABLE mysql.user ADD COLUMN `Reload_priv` ENUM('N','Y') DEFAULT 'N'", infoschema.ErrColumnExists)
	doReentrantDDL(s, "ALTER TABLE mysql.user ADD COLUMN `File_priv` ENUM('N','Y') DEFAULT 'N'", infoschema.ErrColumnExists)
	mustExecute(s, "UPDATE HIGH_PRIORITY mysql.user SET Reload_priv='Y' WHERE Super_priv='Y'")
	mustExecute(s, "UPDATE HIGH_PRIORITY mysql.user SET File_priv='Y' WHERE Super_priv='Y'")
}

func upgradeToVer47(s sessiontypes.Session, ver int64) {
	if ver >= version47 {
		return
	}
	doReentrantDDL(s, "ALTER TABLE mysql.bind_info ADD COLUMN `source` varchar(10) NOT NULL default 'unknown'", infoschema.ErrColumnExists)
}

func upgradeToVer50(s sessiontypes.Session, ver int64) {
	if ver >= version50 {
		return
	}
	doReentrantDDL(s, CreateSchemaIndexUsageTable)
}

func upgradeToVer52(s sessiontypes.Session, ver int64) {
	if ver >= version52 {
		return
	}
	doReentrantDDL(s, "ALTER TABLE mysql.stats_histograms MODIFY cm_sketch BLOB(6291456)")
}

func upgradeToVer53(s sessiontypes.Session, ver int64) {
	if ver >= version53 {
		return
	}
	// when upgrade from old tidb and no `tidb_enable_strict_double_type_check` in GLOBAL_VARIABLES, init it with 1`
	sql := fmt.Sprintf("INSERT IGNORE INTO %s.%s (`VARIABLE_NAME`, `VARIABLE_VALUE`) VALUES ('%s', '%d')",
		mysql.SystemDB, mysql.GlobalVariablesTable, variable.TiDBEnableStrictDoubleTypeCheck, 0)
	mustExecute(s, sql)
}

func upgradeToVer54(s sessiontypes.Session, ver int64) {
	if ver >= version54 {
		return
	}
	// The mem-query-quota default value is 32GB by default in v3.0, and 1GB by
	// default in v4.0.
	// If a cluster is upgraded from v3.0.x (bootstrapVer <= version38) to
	// v4.0.9+, we'll write the default value to mysql.tidb. Thus we can get the
	// default value of mem-quota-query, and promise the compatibility even if
	// the tidb-server restarts.
	// If it's a newly deployed cluster, we do not need to write the value into
	// mysql.tidb, since no compatibility problem will happen.

	// This bootstrap task becomes obsolete in TiDB 5.0+, because it appears that the
	// default value of mem-quota-query changes back to 1GB. In TiDB 6.1+ mem-quota-query
	// is no longer a config option, but instead a system variable (tidb_mem_quota_query).

	if ver <= version38 {
		writeMemoryQuotaQuery(s)
	}
}

// When cherry-pick upgradeToVer52 to v4.0, we wrongly name it upgradeToVer48.
// If we upgrade from v4.0 to a newer version, the real upgradeToVer48 will be missed.
// So we redo upgradeToVer48 here to make sure the upgrading from v4.0 succeeds.
func upgradeToVer55(s sessiontypes.Session, ver int64) {
	if ver >= version55 {
		return
	}
	defValues := map[string]string{
		variable.TiDBIndexLookupConcurrency:     "4",
		variable.TiDBIndexLookupJoinConcurrency: "4",
		variable.TiDBHashAggFinalConcurrency:    "4",
		variable.TiDBHashAggPartialConcurrency:  "4",
		variable.TiDBWindowConcurrency:          "4",
		variable.TiDBProjectionConcurrency:      "4",
		variable.TiDBHashJoinConcurrency:        "5",
	}
	names := make([]string, 0, len(defValues))
	for n := range defValues {
		names = append(names, n)
	}

	selectSQL := "select HIGH_PRIORITY * from mysql.global_variables where variable_name in ('" + strings.Join(names, quoteCommaQuote) + "')"
	ctx := kv.WithInternalSourceType(context.Background(), kv.InternalTxnBootstrap)
	rs, err := s.ExecuteInternal(ctx, selectSQL)
	terror.MustNil(err)
	defer terror.Call(rs.Close)
	req := rs.NewChunk(nil)
	it := chunk.NewIterator4Chunk(req)
	err = rs.Next(ctx, req)
	for err == nil && req.NumRows() != 0 {
		for row := it.Begin(); row != it.End(); row = it.Next() {
			n := strings.ToLower(row.GetString(0))
			v := row.GetString(1)
			if defValue, ok := defValues[n]; !ok || defValue != v {
				return
			}
		}
		err = rs.Next(ctx, req)
	}
	terror.MustNil(err)

	mustExecute(s, "BEGIN")
	v := strconv.Itoa(variable.ConcurrencyUnset)
	sql := fmt.Sprintf("UPDATE %s.%s SET variable_value='%%s' WHERE variable_name='%%s'", mysql.SystemDB, mysql.GlobalVariablesTable)
	for _, name := range names {
		mustExecute(s, fmt.Sprintf(sql, v, name))
	}
	mustExecute(s, "COMMIT")
}

// When cherry-pick upgradeToVer54 to v4.0, we wrongly name it upgradeToVer49.
// If we upgrade from v4.0 to a newer version, the real upgradeToVer49 will be missed.
// So we redo upgradeToVer49 here to make sure the upgrading from v4.0 succeeds.
func upgradeToVer56(s sessiontypes.Session, ver int64) {
	if ver >= version56 {
		return
	}
	doReentrantDDL(s, CreateStatsExtended)
}

func upgradeToVer57(s sessiontypes.Session, ver int64) {
	if ver >= version57 {
		return
	}
	insertBuiltinBindInfoRow(s)
}

func initBindInfoTable(s sessiontypes.Session) {
	mustExecute(s, CreateBindInfoTable)
	insertBuiltinBindInfoRow(s)
}

func insertBuiltinBindInfoRow(s sessiontypes.Session) {
	mustExecute(s, `INSERT HIGH_PRIORITY INTO mysql.bind_info(original_sql, bind_sql, default_db, status, create_time, update_time, charset, collation, source)
						VALUES (%?, %?, "mysql", %?, "0000-00-00 00:00:00", "0000-00-00 00:00:00", "", "", %?)`,
		bindinfo.BuiltinPseudoSQL4BindLock, bindinfo.BuiltinPseudoSQL4BindLock, bindinfo.Builtin, bindinfo.Builtin,
	)
}

func upgradeToVer59(s sessiontypes.Session, ver int64) {
	if ver >= version59 {
		return
	}
	// The oom-action default value is log by default in v3.0, and cancel by
	// default in v4.0.11+.
	// If a cluster is upgraded from v3.0.x (bootstrapVer <= version59) to
	// v4.0.11+, we'll write the default value to mysql.tidb. Thus we can get
	// the default value of oom-action, and promise the compatibility even if
	// the tidb-server restarts.
	// If it's a newly deployed cluster, we do not need to write the value into
	// mysql.tidb, since no compatibility problem will happen.
	writeOOMAction(s)
}

func upgradeToVer60(s sessiontypes.Session, ver int64) {
	if ver >= version60 {
		return
	}
	mustExecute(s, "DROP TABLE IF EXISTS mysql.stats_extended")
	doReentrantDDL(s, CreateStatsExtended)
}

type bindInfo struct {
	bindSQL    string
	status     string
	createTime types.Time
	charset    string
	collation  string
	source     string
}

func upgradeToVer67(s sessiontypes.Session, ver int64) {
	if ver >= version67 {
		return
	}
	bindMap := make(map[string]bindInfo)
	var err error
	mustExecute(s, "BEGIN PESSIMISTIC")

	defer func() {
		if err != nil {
			mustExecute(s, "ROLLBACK")
			return
		}

		mustExecute(s, "COMMIT")
	}()
	mustExecute(s, bindinfo.LockBindInfoSQL)
	ctx := kv.WithInternalSourceType(context.Background(), kv.InternalTxnBootstrap)
	var rs sqlexec.RecordSet
	rs, err = s.ExecuteInternal(ctx,
		`SELECT bind_sql, default_db, status, create_time, charset, collation, source
			FROM mysql.bind_info
			WHERE source != 'builtin'
			ORDER BY update_time DESC`)
	if err != nil {
		logutil.BgLogger().Fatal("upgradeToVer67 error", zap.Error(err))
	}
	req := rs.NewChunk(nil)
	iter := chunk.NewIterator4Chunk(req)
	p := parser.New()
	now := types.NewTime(types.FromGoTime(time.Now()), mysql.TypeTimestamp, 3)
	for {
		err = rs.Next(context.TODO(), req)
		if err != nil {
			logutil.BgLogger().Fatal("upgradeToVer67 error", zap.Error(err))
		}
		if req.NumRows() == 0 {
			break
		}
		updateBindInfo(iter, p, bindMap)
	}
	terror.Call(rs.Close)

	mustExecute(s, "DELETE FROM mysql.bind_info where source != 'builtin'")
	for original, bind := range bindMap {
		mustExecute(s, fmt.Sprintf("INSERT INTO mysql.bind_info VALUES(%s, %s, '', %s, %s, %s, %s, %s, %s)",
			expression.Quote(original),
			expression.Quote(bind.bindSQL),
			expression.Quote(bind.status),
			expression.Quote(bind.createTime.String()),
			expression.Quote(now.String()),
			expression.Quote(bind.charset),
			expression.Quote(bind.collation),
			expression.Quote(bind.source),
		))
	}
}

func updateBindInfo(iter *chunk.Iterator4Chunk, p *parser.Parser, bindMap map[string]bindInfo) {
	for row := iter.Begin(); row != iter.End(); row = iter.Next() {
		bind := row.GetString(0)
		db := row.GetString(1)
		status := row.GetString(2)

		if status != bindinfo.Enabled && status != bindinfo.Using && status != bindinfo.Builtin {
			continue
		}

		charset := row.GetString(4)
		collation := row.GetString(5)
		stmt, err := p.ParseOneStmt(bind, charset, collation)
		if err != nil {
			logutil.BgLogger().Fatal("updateBindInfo error", zap.Error(err))
		}
		originWithDB := parser.Normalize(utilparser.RestoreWithDefaultDB(stmt, db, bind), "ON")
		if _, ok := bindMap[originWithDB]; ok {
			// The results are sorted in descending order of time.
			// And in the following cases, duplicate originWithDB may occur
			//      originalText         	|bindText                                   	|DB
			//		`select * from t` 		|`select /*+ use_index(t, idx) */ * from t` 	|`test`
			// 		`select * from test.t`  |`select /*+ use_index(t, idx) */ * from test.t`|``
			// Therefore, if repeated, we can skip to keep the latest binding.
			continue
		}
		bindMap[originWithDB] = bindInfo{
			bindSQL:    utilparser.RestoreWithDefaultDB(stmt, db, bind),
			status:     status,
			createTime: row.GetTime(3),
			charset:    charset,
			collation:  collation,
			source:     row.GetString(6),
		}
	}
}

func writeMemoryQuotaQuery(s sessiontypes.Session) {
	comment := "memory_quota_query is 32GB by default in v3.0.x, 1GB by default in v4.0.x+"
	mustExecute(s, `INSERT HIGH_PRIORITY INTO %n.%n VALUES (%?, %?, %?) ON DUPLICATE KEY UPDATE VARIABLE_VALUE=%?`,
		mysql.SystemDB, mysql.TiDBTable, tidbDefMemoryQuotaQuery, 32<<30, comment, 32<<30,
	)
}

func upgradeToVer62(s sessiontypes.Session, ver int64) {
	if ver >= version62 {
		return
	}
	doReentrantDDL(s, "ALTER TABLE mysql.stats_buckets ADD COLUMN `ndv` bigint not null default 0", infoschema.ErrColumnExists)
}

func upgradeToVer63(s sessiontypes.Session, ver int64) {
	if ver >= version63 {
		return
	}
	doReentrantDDL(s, "ALTER TABLE mysql.user ADD COLUMN `Create_tablespace_priv` ENUM('N','Y') DEFAULT 'N'", infoschema.ErrColumnExists)
	mustExecute(s, "UPDATE HIGH_PRIORITY mysql.user SET Create_tablespace_priv='Y' where Super_priv='Y'")
}

func upgradeToVer64(s sessiontypes.Session, ver int64) {
	if ver >= version64 {
		return
	}
	doReentrantDDL(s, "ALTER TABLE mysql.user ADD COLUMN `Repl_slave_priv` ENUM('N','Y') CHARACTER SET utf8 NOT NULL DEFAULT 'N' AFTER `Execute_priv`", infoschema.ErrColumnExists)
	doReentrantDDL(s, "ALTER TABLE mysql.user ADD COLUMN `Repl_client_priv` ENUM('N','Y') CHARACTER SET utf8 NOT NULL DEFAULT 'N' AFTER `Repl_slave_priv`", infoschema.ErrColumnExists)
	mustExecute(s, "UPDATE HIGH_PRIORITY mysql.user SET Repl_slave_priv='Y',Repl_client_priv='Y' where Super_priv='Y'")
}

func upgradeToVer65(s sessiontypes.Session, ver int64) {
	if ver >= version65 {
		return
	}
	doReentrantDDL(s, CreateStatsFMSketchTable)
}

func upgradeToVer66(s sessiontypes.Session, ver int64) {
	if ver >= version66 {
		return
	}
	mustExecute(s, "set @@global.tidb_track_aggregate_memory_usage = 1")
}

func upgradeToVer68(s sessiontypes.Session, ver int64) {
	if ver >= version68 {
		return
	}
	mustExecute(s, "DELETE FROM mysql.global_variables where VARIABLE_NAME = 'tidb_enable_clustered_index' and VARIABLE_VALUE = 'OFF'")
}

func upgradeToVer69(s sessiontypes.Session, ver int64) {
	if ver >= version69 {
		return
	}
	doReentrantDDL(s, CreateGlobalGrantsTable)
}

func upgradeToVer70(s sessiontypes.Session, ver int64) {
	if ver >= version70 {
		return
	}
	doReentrantDDL(s, "ALTER TABLE mysql.user ADD COLUMN plugin CHAR(64) AFTER authentication_string", infoschema.ErrColumnExists)
	mustExecute(s, "UPDATE HIGH_PRIORITY mysql.user SET plugin='mysql_native_password'")
}

func upgradeToVer71(s sessiontypes.Session, ver int64) {
	if ver >= version71 {
		return
	}
	mustExecute(s, "UPDATE mysql.global_variables SET VARIABLE_VALUE='OFF' WHERE VARIABLE_NAME = 'tidb_multi_statement_mode' AND VARIABLE_VALUE = 'WARN'")
}

func upgradeToVer72(s sessiontypes.Session, ver int64) {
	if ver >= version72 {
		return
	}
	doReentrantDDL(s, "ALTER TABLE mysql.stats_meta ADD COLUMN snapshot BIGINT(64) UNSIGNED NOT NULL DEFAULT 0", infoschema.ErrColumnExists)
}

func upgradeToVer73(s sessiontypes.Session, ver int64) {
	if ver >= version73 {
		return
	}
	doReentrantDDL(s, CreateCapturePlanBaselinesBlacklist)
}

func upgradeToVer74(s sessiontypes.Session, ver int64) {
	if ver >= version74 {
		return
	}
	// The old default value of `tidb_stmt_summary_max_stmt_count` is 200, we want to enlarge this to the new default value when TiDB upgrade.
	mustExecute(s, fmt.Sprintf("UPDATE mysql.global_variables SET VARIABLE_VALUE='%[1]v' WHERE VARIABLE_NAME = 'tidb_stmt_summary_max_stmt_count' AND CAST(VARIABLE_VALUE AS SIGNED) = 200", variable.DefTiDBStmtSummaryMaxStmtCount))
}

func upgradeToVer75(s sessiontypes.Session, ver int64) {
	if ver >= version75 {
		return
	}
	doReentrantDDL(s, "ALTER TABLE mysql.user MODIFY COLUMN Host CHAR(255)")
	doReentrantDDL(s, "ALTER TABLE mysql.global_priv MODIFY COLUMN Host CHAR(255)")
	doReentrantDDL(s, "ALTER TABLE mysql.db MODIFY COLUMN Host CHAR(255)")
	doReentrantDDL(s, "ALTER TABLE mysql.tables_priv MODIFY COLUMN Host CHAR(255)")
	doReentrantDDL(s, "ALTER TABLE mysql.columns_priv MODIFY COLUMN Host CHAR(255)")
}

func upgradeToVer76(s sessiontypes.Session, ver int64) {
	if ver >= version76 {
		return
	}
	doReentrantDDL(s, "ALTER TABLE mysql.columns_priv MODIFY COLUMN Column_priv SET('Select','Insert','Update','References')")
}

func upgradeToVer77(s sessiontypes.Session, ver int64) {
	if ver >= version77 {
		return
	}
	doReentrantDDL(s, CreateColumnStatsUsageTable)
}

func upgradeToVer78(s sessiontypes.Session, ver int64) {
	if ver >= version78 {
		return
	}
	doReentrantDDL(s, "ALTER TABLE mysql.stats_buckets MODIFY upper_bound LONGBLOB NOT NULL")
	doReentrantDDL(s, "ALTER TABLE mysql.stats_buckets MODIFY lower_bound LONGBLOB")
	doReentrantDDL(s, "ALTER TABLE mysql.stats_histograms MODIFY last_analyze_pos LONGBLOB DEFAULT NULL")
}

func upgradeToVer79(s sessiontypes.Session, ver int64) {
	if ver >= version79 {
		return
	}
	doReentrantDDL(s, CreateTableCacheMetaTable)
}

func upgradeToVer80(s sessiontypes.Session, ver int64) {
	if ver >= version80 {
		return
	}
	// Check if tidb_analyze_version exists in mysql.GLOBAL_VARIABLES.
	// If not, insert "tidb_analyze_version | 1" since this is the old behavior before we introduce this variable.
	initGlobalVariableIfNotExists(s, variable.TiDBAnalyzeVersion, 1)
}

// For users that upgrade TiDB from a pre-4.0 version, we want to disable index merge by default.
// This helps minimize query plan regressions.
func upgradeToVer81(s sessiontypes.Session, ver int64) {
	if ver >= version81 {
		return
	}
	// Check if tidb_enable_index_merge exists in mysql.GLOBAL_VARIABLES.
	// If not, insert "tidb_enable_index_merge | off".
	initGlobalVariableIfNotExists(s, variable.TiDBEnableIndexMerge, variable.Off)
}

func upgradeToVer82(s sessiontypes.Session, ver int64) {
	if ver >= version82 {
		return
	}
	doReentrantDDL(s, CreateAnalyzeOptionsTable)
}

func upgradeToVer83(s sessiontypes.Session, ver int64) {
	if ver >= version83 {
		return
	}
	doReentrantDDL(s, CreateStatsHistory)
}

func upgradeToVer84(s sessiontypes.Session, ver int64) {
	if ver >= version84 {
		return
	}
	doReentrantDDL(s, CreateStatsMetaHistory)
}

func upgradeToVer85(s sessiontypes.Session, ver int64) {
	if ver >= version85 {
		return
	}
	mustExecute(s, fmt.Sprintf("UPDATE HIGH_PRIORITY mysql.bind_info SET status= '%s' WHERE status = '%s'", bindinfo.Enabled, bindinfo.Using))
}

func upgradeToVer86(s sessiontypes.Session, ver int64) {
	if ver >= version86 {
		return
	}
	doReentrantDDL(s, "ALTER TABLE mysql.tables_priv MODIFY COLUMN Column_priv SET('Select','Insert','Update','References')")
}

func upgradeToVer87(s sessiontypes.Session, ver int64) {
	if ver >= version87 {
		return
	}
	doReentrantDDL(s, CreateAnalyzeJobs)
}

func upgradeToVer88(s sessiontypes.Session, ver int64) {
	if ver >= version88 {
		return
	}
	doReentrantDDL(s, "ALTER TABLE mysql.user CHANGE `Repl_slave_priv` `Repl_slave_priv` ENUM('N','Y') NOT NULL DEFAULT 'N' AFTER `Execute_priv`")
	doReentrantDDL(s, "ALTER TABLE mysql.user CHANGE `Repl_client_priv` `Repl_client_priv` ENUM('N','Y') NOT NULL DEFAULT 'N' AFTER `Repl_slave_priv`")
}

func upgradeToVer89(s sessiontypes.Session, ver int64) {
	if ver >= version89 {
		return
	}
	doReentrantDDL(s, CreateAdvisoryLocks)
}

// importConfigOption is a one-time import.
// It is intended to be used to convert a config option to a sysvar.
// It reads the config value from the tidb-server executing the bootstrap
// (not guaranteed to be the same on all servers), and writes a message
// to the error log. The message is important since the behavior is weird
// (changes to the config file will no longer take effect past this point).
func importConfigOption(s sessiontypes.Session, configName, svName, valStr string) {
	message := fmt.Sprintf("%s is now configured by the system variable %s. One-time importing the value specified in tidb.toml file", configName, svName)
	logutil.BgLogger().Warn(message, zap.String("value", valStr))
	// We use insert ignore, since if its a duplicate we don't want to overwrite any user-set values.
	sql := fmt.Sprintf("INSERT IGNORE INTO  %s.%s (`VARIABLE_NAME`, `VARIABLE_VALUE`) VALUES ('%s', '%s')",
		mysql.SystemDB, mysql.GlobalVariablesTable, svName, valStr)
	mustExecute(s, sql)
}

func upgradeToVer90(s sessiontypes.Session, ver int64) {
	if ver >= version90 {
		return
	}
	valStr := variable.BoolToOnOff(config.GetGlobalConfig().EnableBatchDML)
	importConfigOption(s, "enable-batch-dml", variable.TiDBEnableBatchDML, valStr)
	valStr = fmt.Sprint(config.GetGlobalConfig().MemQuotaQuery)
	importConfigOption(s, "mem-quota-query", variable.TiDBMemQuotaQuery, valStr)
	valStr = fmt.Sprint(config.GetGlobalConfig().Log.QueryLogMaxLen)
	importConfigOption(s, "query-log-max-len", variable.TiDBQueryLogMaxLen, valStr)
	valStr = fmt.Sprint(config.GetGlobalConfig().Performance.CommitterConcurrency)
	importConfigOption(s, "committer-concurrency", variable.TiDBCommitterConcurrency, valStr)
	valStr = variable.BoolToOnOff(config.GetGlobalConfig().Performance.RunAutoAnalyze)
	importConfigOption(s, "run-auto-analyze", variable.TiDBEnableAutoAnalyze, valStr)
	valStr = config.GetGlobalConfig().OOMAction
	importConfigOption(s, "oom-action", variable.TiDBMemOOMAction, valStr)
}

func upgradeToVer91(s sessiontypes.Session, ver int64) {
	if ver >= version91 {
		return
	}
	valStr := variable.BoolToOnOff(config.GetGlobalConfig().PreparedPlanCache.Enabled)
	importConfigOption(s, "prepared-plan-cache.enable", variable.TiDBEnablePrepPlanCache, valStr)

	valStr = strconv.Itoa(int(config.GetGlobalConfig().PreparedPlanCache.Capacity))
	importConfigOption(s, "prepared-plan-cache.capacity", variable.TiDBPrepPlanCacheSize, valStr)

	valStr = strconv.FormatFloat(config.GetGlobalConfig().PreparedPlanCache.MemoryGuardRatio, 'f', -1, 64)
	importConfigOption(s, "prepared-plan-cache.memory-guard-ratio", variable.TiDBPrepPlanCacheMemoryGuardRatio, valStr)
}

func upgradeToVer93(s sessiontypes.Session, ver int64) {
	if ver >= version93 {
		return
	}
	valStr := variable.BoolToOnOff(config.GetGlobalConfig().OOMUseTmpStorage)
	importConfigOption(s, "oom-use-tmp-storage", variable.TiDBEnableTmpStorageOnOOM, valStr)
}

func upgradeToVer94(s sessiontypes.Session, ver int64) {
	if ver >= version94 {
		return
	}
	mustExecute(s, CreateMDLView)
}

func upgradeToVer95(s sessiontypes.Session, ver int64) {
	if ver >= version95 {
		return
	}
	doReentrantDDL(s, "ALTER TABLE mysql.user ADD COLUMN IF NOT EXISTS `User_attributes` JSON")
}

func upgradeToVer97(s sessiontypes.Session, ver int64) {
	if ver >= version97 {
		return
	}
	// Check if tidb_opt_range_max_size exists in mysql.GLOBAL_VARIABLES.
	// If not, insert "tidb_opt_range_max_size | 0" since this is the old behavior before we introduce this variable.
	initGlobalVariableIfNotExists(s, variable.TiDBOptRangeMaxSize, 0)
}

func upgradeToVer98(s sessiontypes.Session, ver int64) {
	if ver >= version98 {
		return
	}
	doReentrantDDL(s, "ALTER TABLE mysql.user ADD COLUMN IF NOT EXISTS `Token_issuer` varchar(255)")
}

func upgradeToVer99Before(s sessiontypes.Session) {
	mustExecute(s, "INSERT HIGH_PRIORITY IGNORE INTO %n.%n VALUES (%?, %?);",
		mysql.SystemDB, mysql.GlobalVariablesTable, variable.TiDBEnableMDL, 0)
}

func upgradeToVer99After(s sessiontypes.Session) {
	sql := fmt.Sprintf("UPDATE HIGH_PRIORITY %[1]s.%[2]s SET VARIABLE_VALUE = %[4]d WHERE VARIABLE_NAME = '%[3]s'",
		mysql.SystemDB, mysql.GlobalVariablesTable, variable.TiDBEnableMDL, 1)
	mustExecute(s, sql)
	err := kv.RunInNewTxn(kv.WithInternalSourceType(context.Background(), kv.InternalTxnDDL), s.GetStore(), true, func(_ context.Context, txn kv.Transaction) error {
		t := meta.NewMeta(txn)
		return t.SetMetadataLock(true)
	})
	terror.MustNil(err)
}

func upgradeToVer100(s sessiontypes.Session, ver int64) {
	if ver >= version100 {
		return
	}
	valStr := strconv.Itoa(int(config.GetGlobalConfig().Performance.ServerMemoryQuota))
	importConfigOption(s, "performance.server-memory-quota", variable.TiDBServerMemoryLimit, valStr)
}

func upgradeToVer101(s sessiontypes.Session, ver int64) {
	if ver >= version101 {
		return
	}
	doReentrantDDL(s, CreatePlanReplayerStatusTable)
}

func upgradeToVer102(s sessiontypes.Session, ver int64) {
	if ver >= version102 {
		return
	}
	doReentrantDDL(s, CreatePlanReplayerTaskTable)
}

func upgradeToVer103(s sessiontypes.Session, ver int64) {
	if ver >= version103 {
		return
	}
	doReentrantDDL(s, CreateStatsTableLocked)
}

func upgradeToVer104(s sessiontypes.Session, ver int64) {
	if ver >= version104 {
		return
	}

	doReentrantDDL(s, "ALTER TABLE mysql.bind_info ADD COLUMN IF NOT EXISTS `sql_digest` varchar(64)")
	doReentrantDDL(s, "ALTER TABLE mysql.bind_info ADD COLUMN IF NOT EXISTS `plan_digest` varchar(64)")
}

// For users that upgrade TiDB from a pre-6.0 version, we want to disable tidb cost model2 by default to keep plans unchanged.
func upgradeToVer105(s sessiontypes.Session, ver int64) {
	if ver >= version105 {
		return
	}
	initGlobalVariableIfNotExists(s, variable.TiDBCostModelVersion, "1")
}

func upgradeToVer106(s sessiontypes.Session, ver int64) {
	if ver >= version106 {
		return
	}
	doReentrantDDL(s, CreatePasswordHistory)
	doReentrantDDL(s, "Alter table mysql.user add COLUMN IF NOT EXISTS `Password_reuse_history` smallint unsigned  DEFAULT NULL AFTER `Create_Tablespace_Priv` ")
	doReentrantDDL(s, "Alter table mysql.user add COLUMN IF NOT EXISTS `Password_reuse_time` smallint unsigned DEFAULT NULL AFTER `Password_reuse_history`")
}

func upgradeToVer107(s sessiontypes.Session, ver int64) {
	if ver >= version107 {
		return
	}
	doReentrantDDL(s, "ALTER TABLE mysql.user ADD COLUMN IF NOT EXISTS `Password_expired` ENUM('N','Y') NOT NULL DEFAULT 'N'")
	doReentrantDDL(s, "ALTER TABLE mysql.user ADD COLUMN IF NOT EXISTS `Password_last_changed` TIMESTAMP DEFAULT CURRENT_TIMESTAMP()")
	doReentrantDDL(s, "ALTER TABLE mysql.user ADD COLUMN IF NOT EXISTS `Password_lifetime` SMALLINT UNSIGNED DEFAULT NULL")
}

func upgradeToVer108(s sessiontypes.Session, ver int64) {
	if ver >= version108 {
		return
	}
	doReentrantDDL(s, CreateTTLTableStatus)
}

// For users that upgrade TiDB from a 6.2-6.4 version, we want to disable tidb gc_aware_memory_track by default.
func upgradeToVer109(s sessiontypes.Session, ver int64) {
	if ver >= version109 {
		return
	}
	mustExecute(s, "REPLACE HIGH_PRIORITY INTO %n.%n VALUES (%?, %?);",
		mysql.SystemDB, mysql.GlobalVariablesTable, variable.TiDBEnableGCAwareMemoryTrack, 0)
}

// For users that upgrade TiDB from a 5.4-6.4 version, we want to enable tidb tidb_stats_load_pseudo_timeout by default.
func upgradeToVer110(s sessiontypes.Session, ver int64) {
	if ver >= version110 {
		return
	}
	mustExecute(s, "REPLACE HIGH_PRIORITY INTO %n.%n VALUES (%?, %?);",
		mysql.SystemDB, mysql.GlobalVariablesTable, variable.TiDBStatsLoadPseudoTimeout, 1)
}

func upgradeToVer130(s sessiontypes.Session, ver int64) {
	if ver >= version130 {
		return
	}
	doReentrantDDL(s, "ALTER TABLE mysql.stats_meta_history ADD COLUMN IF NOT EXISTS `source` varchar(40) NOT NULL after `version`;")
}

func upgradeToVer131(s sessiontypes.Session, ver int64) {
	if ver >= version131 {
		return
	}
	doReentrantDDL(s, CreateTTLTask)
	doReentrantDDL(s, CreateTTLJobHistory)
}

func upgradeToVer132(s sessiontypes.Session, ver int64) {
	if ver >= version132 {
		return
	}
	doReentrantDDL(s, CreateMDLView)
}

func upgradeToVer133(s sessiontypes.Session, ver int64) {
	if ver >= version133 {
		return
	}
	mustExecute(s, "UPDATE HIGH_PRIORITY %n.%n set VARIABLE_VALUE = %? where VARIABLE_NAME = %? and VARIABLE_VALUE = %?;",
		mysql.SystemDB, mysql.GlobalVariablesTable, variable.DefTiDBServerMemoryLimit, variable.TiDBServerMemoryLimit, "0")
}

func upgradeToVer134(s sessiontypes.Session, ver int64) {
	if ver >= version134 {
		return
	}
	mustExecute(s, "REPLACE HIGH_PRIORITY INTO %n.%n VALUES (%?, %?);", mysql.SystemDB, mysql.GlobalVariablesTable, variable.ForeignKeyChecks, variable.On)
	mustExecute(s, "REPLACE HIGH_PRIORITY INTO %n.%n VALUES (%?, %?);", mysql.SystemDB, mysql.GlobalVariablesTable, variable.TiDBEnableForeignKey, variable.On)
	mustExecute(s, "REPLACE HIGH_PRIORITY INTO %n.%n VALUES (%?, %?);", mysql.SystemDB, mysql.GlobalVariablesTable, variable.TiDBEnableHistoricalStats, variable.On)
	mustExecute(s, "REPLACE HIGH_PRIORITY INTO %n.%n VALUES (%?, %?);", mysql.SystemDB, mysql.GlobalVariablesTable, variable.TiDBEnablePlanReplayerCapture, variable.On)
	mustExecute(s, "UPDATE HIGH_PRIORITY %n.%n SET VARIABLE_VALUE = %? WHERE VARIABLE_NAME = %? AND VARIABLE_VALUE = %?;", mysql.SystemDB, mysql.GlobalVariablesTable, "4", variable.TiDBStoreBatchSize, "0")
}

// For users that upgrade TiDB from a pre-7.0 version, we want to set tidb_opt_advanced_join_hint to off by default to keep plans unchanged.
func upgradeToVer135(s sessiontypes.Session, ver int64) {
	if ver >= version135 {
		return
	}
	initGlobalVariableIfNotExists(s, variable.TiDBOptAdvancedJoinHint, false)
}

func upgradeToVer136(s sessiontypes.Session, ver int64) {
	if ver >= version136 {
		return
	}
	mustExecute(s, CreateGlobalTask)
	doReentrantDDL(s, "ALTER TABLE mysql.tidb_background_subtask DROP INDEX namespace", dbterror.ErrCantDropFieldOrKey)
	doReentrantDDL(s, "ALTER TABLE mysql.tidb_background_subtask ADD INDEX idx_task_key(task_key)", dbterror.ErrDupKeyName)
}

func upgradeToVer137(_ sessiontypes.Session, _ int64) {
	// NOOP, we don't depend on ddl to init the default group due to backward compatible issue.
}

// For users that upgrade TiDB from a version below 7.0, we want to enable tidb tidb_enable_null_aware_anti_join by default.
func upgradeToVer138(s sessiontypes.Session, ver int64) {
	if ver >= version138 {
		return
	}
	mustExecute(s, "REPLACE HIGH_PRIORITY INTO %n.%n VALUES (%?, %?);", mysql.SystemDB, mysql.GlobalVariablesTable, variable.TiDBOptimizerEnableNAAJ, variable.On)
}

func upgradeToVer139(sessiontypes.Session, int64) {}

func upgradeToVer140(s sessiontypes.Session, ver int64) {
	if ver >= version140 {
		return
	}
	doReentrantDDL(s, "ALTER TABLE mysql.tidb_global_task ADD COLUMN `task_key` VARCHAR(256) NOT NULL AFTER `id`", infoschema.ErrColumnExists)
	doReentrantDDL(s, "ALTER TABLE mysql.tidb_global_task ADD UNIQUE KEY task_key(task_key)", dbterror.ErrDupKeyName)
}

// upgradeToVer141 sets the value of `tidb_session_plan_cache_size` as `tidb_prepared_plan_cache_size` for compatibility,
// and update tidb_load_based_replica_read_threshold from 0 to 4.
func upgradeToVer141(s sessiontypes.Session, ver int64) {
	if ver >= version141 {
		return
	}
	ctx := kv.WithInternalSourceType(context.Background(), kv.InternalTxnBootstrap)
	rs, err := s.ExecuteInternal(ctx, "SELECT VARIABLE_VALUE FROM %n.%n WHERE VARIABLE_NAME=%?;",
		mysql.SystemDB, mysql.GlobalVariablesTable, variable.TiDBPrepPlanCacheSize)
	terror.MustNil(err)
	req := rs.NewChunk(nil)
	err = rs.Next(ctx, req)
	if err != nil || req.NumRows() == 0 {
		return
	}
	row := req.GetRow(0)
	if row.IsNull(0) {
		return
	}
	val := row.GetString(0)

	mustExecute(s, "INSERT HIGH_PRIORITY IGNORE INTO %n.%n VALUES (%?, %?);",
		mysql.SystemDB, mysql.GlobalVariablesTable, variable.TiDBSessionPlanCacheSize, val)
	mustExecute(s, "REPLACE HIGH_PRIORITY INTO %n.%n VALUES (%?, %?);", mysql.SystemDB, mysql.GlobalVariablesTable, variable.TiDBLoadBasedReplicaReadThreshold, variable.DefTiDBLoadBasedReplicaReadThreshold.String())
}

func upgradeToVer142(s sessiontypes.Session, ver int64) {
	if ver >= version142 {
		return
	}
	initGlobalVariableIfNotExists(s, variable.TiDBEnableNonPreparedPlanCache, variable.Off)
}

func upgradeToVer143(s sessiontypes.Session, ver int64) {
	if ver >= version143 {
		return
	}
	doReentrantDDL(s, "ALTER TABLE mysql.tidb_global_task ADD COLUMN `error` BLOB", infoschema.ErrColumnExists)
	doReentrantDDL(s, "ALTER TABLE mysql.tidb_background_subtask ADD COLUMN `error` BLOB", infoschema.ErrColumnExists)
}

func upgradeToVer144(s sessiontypes.Session, ver int64) {
	if ver >= version144 {
		return
	}

	initGlobalVariableIfNotExists(s, variable.TiDBPlanCacheInvalidationOnFreshStats, variable.Off)
}

func upgradeToVer146(s sessiontypes.Session, ver int64) {
	if ver >= version146 {
		return
	}
	doReentrantDDL(s, "ALTER TABLE mysql.stats_meta_history ADD INDEX idx_create_time (create_time)", dbterror.ErrDupKeyName)
	doReentrantDDL(s, "ALTER TABLE mysql.stats_history ADD INDEX idx_create_time (create_time)", dbterror.ErrDupKeyName)
}

func upgradeToVer167(s sessiontypes.Session, ver int64) {
	if ver >= version167 {
		return
	}
	doReentrantDDL(s, "ALTER TABLE mysql.tidb_background_subtask ADD COLUMN `step` INT AFTER `id`", infoschema.ErrColumnExists)
}

func upgradeToVer168(s sessiontypes.Session, ver int64) {
	if ver >= version168 {
		return
	}
	mustExecute(s, CreateImportJobs)
}

func upgradeToVer169(s sessiontypes.Session, ver int64) {
	if ver >= version169 {
		return
	}
	mustExecute(s, CreateRunawayTable)
}

func upgradeToVer170(s sessiontypes.Session, ver int64) {
	if ver >= version170 {
		return
	}
	mustExecute(s, CreateTimers)
}

func upgradeToVer171(s sessiontypes.Session, ver int64) {
	if ver >= version171 {
		return
	}
	mustExecute(s, "ALTER TABLE mysql.tidb_runaway_queries CHANGE COLUMN `tidb_server` `tidb_server` varchar(512)")
}

func upgradeToVer172(s sessiontypes.Session, ver int64) {
	if ver >= version172 {
		return
	}
	mustExecute(s, "DROP TABLE IF EXISTS mysql.tidb_runaway_quarantined_watch")
	mustExecute(s, CreateRunawayWatchTable)
	mustExecute(s, CreateDoneRunawayWatchTable)
}

func upgradeToVer173(s sessiontypes.Session, ver int64) {
	if ver >= version173 {
		return
	}
	doReentrantDDL(s, "ALTER TABLE mysql.tidb_background_subtask ADD COLUMN `summary` JSON", infoschema.ErrColumnExists)
}

func upgradeToVer174(s sessiontypes.Session, ver int64) {
	if ver >= version174 {
		return
	}
	doReentrantDDL(s, "ALTER TABLE mysql.tidb_background_subtask_history ADD COLUMN `step` INT AFTER `id`", infoschema.ErrColumnExists)
	doReentrantDDL(s, "ALTER TABLE mysql.tidb_background_subtask_history ADD COLUMN `error` BLOB", infoschema.ErrColumnExists)
	doReentrantDDL(s, "ALTER TABLE mysql.tidb_background_subtask_history DROP INDEX `namespace`", dbterror.ErrCantDropFieldOrKey)
	doReentrantDDL(s, "ALTER TABLE mysql.tidb_background_subtask_history ADD INDEX `idx_task_key`(`task_key`)", dbterror.ErrDupKeyName)
	doReentrantDDL(s, "ALTER TABLE mysql.tidb_background_subtask_history ADD INDEX `idx_state_update_time`(`state_update_time`)", dbterror.ErrDupKeyName)
}

// upgradeToVer175 updates normalized bindings of `in (?)` to `in (...)` to solve
// the issue #44298 that bindings for `in (?)` can't work for `in (?, ?, ?)`.
// After this update, multiple bindings may have the same `original_sql`, but it's OK, and
// for safety, don't remove duplicated bindings when upgrading.
func upgradeToVer175(s sessiontypes.Session, ver int64) {
	if ver >= version175 {
		return
	}

	var err error
	mustExecute(s, "BEGIN PESSIMISTIC")
	defer func() {
		if err != nil {
			mustExecute(s, "ROLLBACK")
			return
		}
		mustExecute(s, "COMMIT")
	}()
	ctx := kv.WithInternalSourceType(context.Background(), kv.InternalTxnBootstrap)
	rs, err := s.ExecuteInternal(ctx, "SELECT original_sql, bind_sql FROM mysql.bind_info WHERE source != 'builtin'")
	if err != nil {
		logutil.BgLogger().Fatal("upgradeToVer175 error", zap.Error(err))
		return
	}
	req := rs.NewChunk(nil)
	updateStmts := make([]string, 0, 4)
	for {
		err = rs.Next(ctx, req)
		if err != nil {
			logutil.BgLogger().Fatal("upgradeToVer175 error", zap.Error(err))
			return
		}
		if req.NumRows() == 0 {
			break
		}
		for i := 0; i < req.NumRows(); i++ {
			originalNormalizedSQL, bindSQL := req.GetRow(i).GetString(0), req.GetRow(i).GetString(1)
			newNormalizedSQL := parser.NormalizeForBinding(bindSQL, false)
			// update `in (?)` to `in (...)`
			if originalNormalizedSQL == newNormalizedSQL {
				continue // no need to update
			}
			// must run those update statements outside this loop, otherwise may cause some concurrency problems,
			// since the current statement over this session has not been finished yet.
			updateStmts = append(updateStmts, fmt.Sprintf("UPDATE mysql.bind_info SET original_sql='%s' WHERE original_sql='%s'", newNormalizedSQL, originalNormalizedSQL))
		}
		req.Reset()
	}
	if err := rs.Close(); err != nil {
		logutil.BgLogger().Fatal("upgradeToVer175 error", zap.Error(err))
	}
	for _, updateStmt := range updateStmts {
		mustExecute(s, updateStmt)
	}
}

func upgradeToVer176(s sessiontypes.Session, ver int64) {
	if ver >= version176 {
		return
	}
	mustExecute(s, CreateGlobalTaskHistory)
}

func upgradeToVer177(s sessiontypes.Session, ver int64) {
	if ver >= version177 {
		return
	}
	// ignore error when upgrading from v7.4 to higher version.
	doReentrantDDL(s, CreateDistFrameworkMeta, infoschema.ErrTableExists)
	err := s.GetSessionVars().GlobalVarsAccessor.SetGlobalSysVar(context.Background(), variable.TiDBEnableAsyncMergeGlobalStats, variable.Off)
	if err != nil {
		logutil.BgLogger().Fatal("upgradeToVer177 error", zap.Error(err))
	}
}

// writeDDLTableVersion writes mDDLTableVersion into mysql.tidb
func writeDDLTableVersion(s sessiontypes.Session) {
	var err error
	var ddlTableVersion meta.DDLTableVersion
	err = kv.RunInNewTxn(kv.WithInternalSourceType(context.Background(), kv.InternalTxnBootstrap), s.GetStore(), true, func(_ context.Context, txn kv.Transaction) error {
		t := meta.NewMeta(txn)
		ddlTableVersion, err = t.CheckDDLTableVersion()
		return err
	})
	terror.MustNil(err)
	mustExecute(s, `INSERT HIGH_PRIORITY INTO %n.%n VALUES (%?, %?, "DDL Table Version. Do not delete.") ON DUPLICATE KEY UPDATE VARIABLE_VALUE= %?`,
		mysql.SystemDB,
		mysql.TiDBTable,
		tidbDDLTableVersion,
		ddlTableVersion,
		ddlTableVersion,
	)
}

func upgradeToVer178(s sessiontypes.Session, ver int64) {
	if ver >= version178 {
		return
	}
	writeDDLTableVersion(s)
}

func upgradeToVer179(s sessiontypes.Session, ver int64) {
	if ver >= version179 {
		return
	}
	doReentrantDDL(s, "ALTER TABLE mysql.global_variables MODIFY COLUMN `VARIABLE_VALUE` varchar(16383)")
}

func upgradeToVer190(s sessiontypes.Session, ver int64) {
	if ver >= version190 {
		return
	}
	doReentrantDDL(s, "ALTER TABLE mysql.tidb_global_task ADD COLUMN `priority` INT DEFAULT 1 AFTER `state`", infoschema.ErrColumnExists)
	doReentrantDDL(s, "ALTER TABLE mysql.tidb_global_task ADD COLUMN `create_time` TIMESTAMP AFTER `priority`", infoschema.ErrColumnExists)
	doReentrantDDL(s, "ALTER TABLE mysql.tidb_global_task ADD COLUMN `end_time` TIMESTAMP AFTER `state_update_time`", infoschema.ErrColumnExists)
	doReentrantDDL(s, "ALTER TABLE mysql.tidb_global_task_history ADD COLUMN `priority` INT DEFAULT 1 AFTER `state`", infoschema.ErrColumnExists)
	doReentrantDDL(s, "ALTER TABLE mysql.tidb_global_task_history ADD COLUMN `create_time` TIMESTAMP AFTER `priority`", infoschema.ErrColumnExists)
	doReentrantDDL(s, "ALTER TABLE mysql.tidb_global_task_history ADD COLUMN `end_time` TIMESTAMP AFTER `state_update_time`", infoschema.ErrColumnExists)

	doReentrantDDL(s, "ALTER TABLE mysql.tidb_background_subtask ADD COLUMN `concurrency` INT AFTER `checkpoint`", infoschema.ErrColumnExists)
	doReentrantDDL(s, "ALTER TABLE mysql.tidb_background_subtask ADD COLUMN `create_time` TIMESTAMP AFTER `concurrency`", infoschema.ErrColumnExists)
	doReentrantDDL(s, "ALTER TABLE mysql.tidb_background_subtask ADD COLUMN `end_time` TIMESTAMP AFTER `state_update_time`", infoschema.ErrColumnExists)
	doReentrantDDL(s, "ALTER TABLE mysql.tidb_background_subtask ADD COLUMN `ordinal` int AFTER `meta`", infoschema.ErrColumnExists)
	doReentrantDDL(s, "ALTER TABLE mysql.tidb_background_subtask_history ADD COLUMN `concurrency` INT AFTER `checkpoint`", infoschema.ErrColumnExists)
	doReentrantDDL(s, "ALTER TABLE mysql.tidb_background_subtask_history ADD COLUMN `create_time` TIMESTAMP AFTER `concurrency`", infoschema.ErrColumnExists)
	doReentrantDDL(s, "ALTER TABLE mysql.tidb_background_subtask_history ADD COLUMN `end_time` TIMESTAMP AFTER `state_update_time`", infoschema.ErrColumnExists)
	doReentrantDDL(s, "ALTER TABLE mysql.tidb_background_subtask_history ADD COLUMN `ordinal` int AFTER `meta`", infoschema.ErrColumnExists)

	doReentrantDDL(s, "ALTER TABLE mysql.tidb_background_subtask ADD INDEX idx_exec_id(exec_id)", dbterror.ErrDupKeyName)
	doReentrantDDL(s, "ALTER TABLE mysql.tidb_background_subtask ADD UNIQUE INDEX uk_task_key_step_ordinal(task_key, step, ordinal)", dbterror.ErrDupKeyName)

	doReentrantDDL(s, "ALTER TABLE mysql.dist_framework_meta ADD COLUMN `cpu_count` INT DEFAULT 0 AFTER `role`", infoschema.ErrColumnExists)

	doReentrantDDL(s, "ALTER TABLE mysql.dist_framework_meta MODIFY COLUMN `host` VARCHAR(261)")
	doReentrantDDL(s, "ALTER TABLE mysql.tidb_background_subtask MODIFY COLUMN `exec_id` VARCHAR(261)")
	doReentrantDDL(s, "ALTER TABLE mysql.tidb_background_subtask_history MODIFY COLUMN `exec_id` VARCHAR(261)")
	doReentrantDDL(s, "ALTER TABLE mysql.tidb_global_task MODIFY COLUMN `dispatcher_id` VARCHAR(261)")
	doReentrantDDL(s, "ALTER TABLE mysql.tidb_global_task_history MODIFY COLUMN `dispatcher_id` VARCHAR(261)")
}

func upgradeToVer191(s sessiontypes.Session, ver int64) {
	if ver >= version191 {
		return
	}
	sql := fmt.Sprintf("INSERT HIGH_PRIORITY IGNORE INTO %s.%s VALUES('%s', '%s')",
		mysql.SystemDB, mysql.GlobalVariablesTable,
		variable.TiDBTxnMode, variable.OptimisticTxnMode)
	mustExecute(s, sql)
}

func upgradeToVer192(s sessiontypes.Session, ver int64) {
	if ver >= version192 {
		return
	}
	doReentrantDDL(s, CreateRequestUnitByGroupTable)
}

func upgradeToVer193(s sessiontypes.Session, ver int64) {
	if ver >= version193 {
		return
	}
	doReentrantDDL(s, CreateMDLView)
}

func upgradeToVer194(s sessiontypes.Session, ver int64) {
	if ver >= version194 {
		return
	}
	mustExecute(s, "DROP TABLE IF EXISTS mysql.load_data_jobs")
}

func upgradeToVer195(s sessiontypes.Session, ver int64) {
	if ver >= version195 {
		return
	}

	doReentrantDDL(s, DropMySQLIndexUsageTable)
}

func upgradeToVer196(s sessiontypes.Session, ver int64) {
	if ver >= version196 {
		return
	}

	doReentrantDDL(s, "ALTER TABLE mysql.tidb_global_task ADD COLUMN target_scope VARCHAR(256) DEFAULT '' AFTER `step`;", infoschema.ErrColumnExists)
	doReentrantDDL(s, "ALTER TABLE mysql.tidb_global_task_history ADD COLUMN target_scope VARCHAR(256) DEFAULT '' AFTER `step`;", infoschema.ErrColumnExists)
}

func upgradeToVer197(s sessiontypes.Session, ver int64) {
	if ver >= version197 {
		return
	}

	doReentrantDDL(s, CreateMDLView)
}

func upgradeToVer198(s sessiontypes.Session, ver int64) {
	if ver >= version198 {
		return
	}

	doReentrantDDL(s, "ALTER TABLE mysql.tidb_mdl_info ADD COLUMN owner_id VARCHAR(64) NOT NULL DEFAULT '';", infoschema.ErrColumnExists)
}

func upgradeToVer209(s sessiontypes.Session, ver int64) {
	if ver >= version209 {
		return
	}

	initGlobalVariableIfNotExists(s, variable.TiDBResourceControlStrictMode, variable.Off)
}

func upgradeToVer210(s sessiontypes.Session, ver int64) {
	if ver >= version210 {
		return
	}

	// Check if tidb_analyze_column_options exists in mysql.GLOBAL_VARIABLES.
	// If not, set tidb_analyze_column_options to ALL since this is the old behavior before we introduce this variable.
	initGlobalVariableIfNotExists(s, variable.TiDBAnalyzeColumnOptions, model.AllColumns.String())

	// Check if tidb_opt_projection_push_down exists in mysql.GLOBAL_VARIABLES.
	// If not, set tidb_opt_projection_push_down to Off since this is the old behavior before we introduce this variable.
	initGlobalVariableIfNotExists(s, variable.TiDBOptProjectionPushDown, variable.Off)
}

func upgradeToVer211(s sessiontypes.Session, ver int64) {
	if ver >= version211 {
		return
	}
	doReentrantDDL(s, "ALTER TABLE mysql.tidb_background_subtask_history ADD COLUMN `summary` JSON", infoschema.ErrColumnExists)
}

func upgradeToVer212(s sessiontypes.Session, ver int64) {
	if ver >= version212 {
		return
	}
<<<<<<< HEAD
	mustExecute(s, CreatePITRIDMap)
=======
	doReentrantDDL(s, "ALTER TABLE mysql.tidb_runaway_watch ADD COLUMN `switch_group_name` VARCHAR(32) DEFAULT '' AFTER `action`;", infoschema.ErrColumnExists)
	doReentrantDDL(s, "ALTER TABLE mysql.tidb_runaway_watch_done ADD COLUMN `switch_group_name` VARCHAR(32) DEFAULT '' AFTER `action`;", infoschema.ErrColumnExists)
>>>>>>> 41c99261
}

// initGlobalVariableIfNotExists initialize a global variable with specific val if it does not exist.
func initGlobalVariableIfNotExists(s sessiontypes.Session, name string, val any) {
	ctx := kv.WithInternalSourceType(context.Background(), kv.InternalTxnBootstrap)
	rs, err := s.ExecuteInternal(ctx, "SELECT VARIABLE_VALUE FROM %n.%n WHERE VARIABLE_NAME=%?;",
		mysql.SystemDB, mysql.GlobalVariablesTable, name)
	terror.MustNil(err)
	req := rs.NewChunk(nil)
	err = rs.Next(ctx, req)
	terror.MustNil(err)
	if req.NumRows() != 0 {
		return
	}

	mustExecute(s, "INSERT HIGH_PRIORITY IGNORE INTO %n.%n VALUES (%?, %?);",
		mysql.SystemDB, mysql.GlobalVariablesTable, name, val)
}

func writeOOMAction(s sessiontypes.Session) {
	comment := "oom-action is `log` by default in v3.0.x, `cancel` by default in v4.0.11+"
	mustExecute(s, `INSERT HIGH_PRIORITY INTO %n.%n VALUES (%?, %?, %?) ON DUPLICATE KEY UPDATE VARIABLE_VALUE= %?`,
		mysql.SystemDB, mysql.TiDBTable, tidbDefOOMAction, variable.OOMActionLog, comment, variable.OOMActionLog,
	)
}

// updateBootstrapVer updates bootstrap version variable in mysql.TiDB table.
func updateBootstrapVer(s sessiontypes.Session) {
	// Update bootstrap version.
	mustExecute(s, `INSERT HIGH_PRIORITY INTO %n.%n VALUES (%?, %?, "TiDB bootstrap version.") ON DUPLICATE KEY UPDATE VARIABLE_VALUE=%?`,
		mysql.SystemDB, mysql.TiDBTable, tidbServerVersionVar, currentBootstrapVersion, currentBootstrapVersion,
	)
}

// getBootstrapVersion gets bootstrap version from mysql.tidb table;
func getBootstrapVersion(s sessiontypes.Session) (int64, error) {
	sVal, isNull, err := getTiDBVar(s, tidbServerVersionVar)
	if err != nil {
		return 0, errors.Trace(err)
	}
	if isNull {
		return 0, nil
	}
	return strconv.ParseInt(sVal, 10, 64)
}

// doDDLWorks executes DDL statements in bootstrap stage.
func doDDLWorks(s sessiontypes.Session) {
	// Create a test database.
	mustExecute(s, "CREATE DATABASE IF NOT EXISTS test")
	// Create system db.
	mustExecute(s, "CREATE DATABASE IF NOT EXISTS %n", mysql.SystemDB)
	// Create user table.
	mustExecute(s, CreateUserTable)
	// Create password history.
	mustExecute(s, CreatePasswordHistory)
	// Create privilege tables.
	mustExecute(s, CreateGlobalPrivTable)
	mustExecute(s, CreateDBPrivTable)
	mustExecute(s, CreateTablePrivTable)
	mustExecute(s, CreateColumnPrivTable)
	// Create global system variable table.
	mustExecute(s, CreateGlobalVariablesTable)
	// Create TiDB table.
	mustExecute(s, CreateTiDBTable)
	// Create help table.
	mustExecute(s, CreateHelpTopic)
	// Create stats_meta table.
	mustExecute(s, CreateStatsMetaTable)
	// Create stats_columns table.
	mustExecute(s, CreateStatsColsTable)
	// Create stats_buckets table.
	mustExecute(s, CreateStatsBucketsTable)
	// Create gc_delete_range table.
	mustExecute(s, CreateGCDeleteRangeTable)
	// Create gc_delete_range_done table.
	mustExecute(s, CreateGCDeleteRangeDoneTable)
	// Create stats_feedback table.
	// NOTE: Feedback is deprecated, but we still need to create this table for compatibility.
	mustExecute(s, CreateStatsFeedbackTable)
	// Create role_edges table.
	mustExecute(s, CreateRoleEdgesTable)
	// Create default_roles table.
	mustExecute(s, CreateDefaultRolesTable)
	// Create bind_info table.
	initBindInfoTable(s)
	// Create stats_topn_store table.
	mustExecute(s, CreateStatsTopNTable)
	// Create expr_pushdown_blacklist table.
	mustExecute(s, CreateExprPushdownBlacklist)
	// Create opt_rule_blacklist table.
	mustExecute(s, CreateOptRuleBlacklist)
	// Create stats_extended table.
	mustExecute(s, CreateStatsExtended)
	// Create stats_fm_sketch table.
	mustExecute(s, CreateStatsFMSketchTable)
	// Create global_grants
	mustExecute(s, CreateGlobalGrantsTable)
	// Create capture_plan_baselines_blacklist
	mustExecute(s, CreateCapturePlanBaselinesBlacklist)
	// Create column_stats_usage table
	mustExecute(s, CreateColumnStatsUsageTable)
	// Create table_cache_meta table.
	mustExecute(s, CreateTableCacheMetaTable)
	// Create analyze_options table.
	mustExecute(s, CreateAnalyzeOptionsTable)
	// Create stats_history table.
	mustExecute(s, CreateStatsHistory)
	// Create stats_meta_history table.
	mustExecute(s, CreateStatsMetaHistory)
	// Create analyze_jobs table.
	mustExecute(s, CreateAnalyzeJobs)
	// Create advisory_locks table.
	mustExecute(s, CreateAdvisoryLocks)
	// Create mdl view.
	mustExecute(s, CreateMDLView)
	// Create plan_replayer_status table
	mustExecute(s, CreatePlanReplayerStatusTable)
	// Create plan_replayer_task table
	mustExecute(s, CreatePlanReplayerTaskTable)
	// Create stats_meta_table_locked table
	mustExecute(s, CreateStatsTableLocked)
	// Create tidb_ttl_table_status table
	mustExecute(s, CreateTTLTableStatus)
	// Create tidb_ttl_task table
	mustExecute(s, CreateTTLTask)
	// Create tidb_ttl_job_history table
	mustExecute(s, CreateTTLJobHistory)
	// Create tidb_global_task table
	mustExecute(s, CreateGlobalTask)
	// Create tidb_global_task_history table
	mustExecute(s, CreateGlobalTaskHistory)
	// Create tidb_import_jobs
	mustExecute(s, CreateImportJobs)
	// create runaway_watch
	mustExecute(s, CreateRunawayWatchTable)
	// create runaway_queries
	mustExecute(s, CreateRunawayTable)
	// create tidb_timers
	mustExecute(s, CreateTimers)
	// create runaway_watch done
	mustExecute(s, CreateDoneRunawayWatchTable)
	// create dist_framework_meta
	mustExecute(s, CreateDistFrameworkMeta)
	// create request_unit_by_group
	mustExecute(s, CreateRequestUnitByGroupTable)
	// create tidb_pitr_id_map
	mustExecute(s, CreatePITRIDMap)
	// create `sys` schema
	mustExecute(s, CreateSysSchema)
	// create `sys.schema_unused_indexes` view
	mustExecute(s, CreateSchemaUnusedIndexesView)
}

// doBootstrapSQLFile executes SQL commands in a file as the last stage of bootstrap.
// It is useful for setting the initial value of GLOBAL variables.
func doBootstrapSQLFile(s sessiontypes.Session) error {
	sqlFile := config.GetGlobalConfig().InitializeSQLFile
	ctx := kv.WithInternalSourceType(context.Background(), kv.InternalTxnBootstrap)
	if sqlFile == "" {
		return nil
	}
	logutil.BgLogger().Info("executing -initialize-sql-file", zap.String("file", sqlFile))
	b, err := os.ReadFile(sqlFile) //nolint:gosec
	if err != nil {
		if intest.InTest {
			return err
		}
		logutil.BgLogger().Fatal("unable to read InitializeSQLFile", zap.Error(err))
	}
	stmts, err := s.Parse(ctx, string(b))
	if err != nil {
		if intest.InTest {
			return err
		}
		logutil.BgLogger().Fatal("unable to parse InitializeSQLFile", zap.Error(err))
	}
	for _, stmt := range stmts {
		rs, err := s.ExecuteStmt(ctx, stmt)
		if err != nil {
			logutil.BgLogger().Warn("InitializeSQLFile error", zap.Error(err))
		}
		if rs != nil {
			// I don't believe we need to drain the result-set in bootstrap mode
			// but if required we can do this here in future.
			if err := rs.Close(); err != nil {
				logutil.BgLogger().Fatal("unable to close result", zap.Error(err))
			}
		}
	}
	return nil
}

// doDMLWorks executes DML statements in bootstrap stage.
// All the statements run in a single transaction.
func doDMLWorks(s sessiontypes.Session) {
	mustExecute(s, "BEGIN")
	if config.GetGlobalConfig().Security.SecureBootstrap {
		// If secure bootstrap is enabled, we create a root@localhost account which can login with auth_socket.
		// i.e. mysql -S /tmp/tidb.sock -uroot
		// The auth_socket plugin will validate that the user matches $USER.
		u, err := osuser.Current()
		if err != nil {
			logutil.BgLogger().Fatal("failed to read current user. unable to secure bootstrap.", zap.Error(err))
		}
		mustExecute(s, `INSERT HIGH_PRIORITY INTO mysql.user (Host,User,authentication_string,plugin,Select_priv,Insert_priv,Update_priv,Delete_priv,Create_priv,Drop_priv,Process_priv,Grant_priv,References_priv,Alter_priv,Show_db_priv,
			Super_priv,Create_tmp_table_priv,Lock_tables_priv,Execute_priv,Create_view_priv,Show_view_priv,Create_routine_priv,Alter_routine_priv,Index_priv,Create_user_priv,Event_priv,Repl_slave_priv,Repl_client_priv,Trigger_priv,Create_role_priv,Drop_role_priv,Account_locked,
		    Shutdown_priv,Reload_priv,FILE_priv,Config_priv,Create_Tablespace_Priv,User_attributes,Token_issuer) VALUES
		("localhost", "root", %?, "auth_socket", "Y", "Y", "Y", "Y", "Y", "Y", "Y", "Y", "Y", "Y", "Y", "Y", "Y", "Y", "Y", "Y", "Y", "Y", "Y", "Y", "Y", "Y", "Y", "Y", "Y", "Y", "Y", "N", "Y", "Y", "Y", "Y", "Y", null, "")`, u.Username)
	} else {
		mustExecute(s, `INSERT HIGH_PRIORITY INTO mysql.user (Host,User,authentication_string,plugin,Select_priv,Insert_priv,Update_priv,Delete_priv,Create_priv,Drop_priv,Process_priv,Grant_priv,References_priv,Alter_priv,Show_db_priv,
			Super_priv,Create_tmp_table_priv,Lock_tables_priv,Execute_priv,Create_view_priv,Show_view_priv,Create_routine_priv,Alter_routine_priv,Index_priv,Create_user_priv,Event_priv,Repl_slave_priv,Repl_client_priv,Trigger_priv,Create_role_priv,Drop_role_priv,Account_locked,
		    Shutdown_priv,Reload_priv,FILE_priv,Config_priv,Create_Tablespace_Priv,User_attributes,Token_issuer) VALUES
		("%", "root", "", "mysql_native_password", "Y", "Y", "Y", "Y", "Y", "Y", "Y", "Y", "Y", "Y", "Y", "Y", "Y", "Y", "Y", "Y", "Y", "Y", "Y", "Y", "Y", "Y", "Y", "Y", "Y", "Y", "Y", "N", "Y", "Y", "Y", "Y", "Y", null, "")`)
	}

	// For GLOBAL scoped system variables, insert the initial value
	// into the mysql.global_variables table. This is only run on initial
	// bootstrap, and in some cases we will use a different default value
	// for new installs versus existing installs.

	values := make([]string, 0, len(variable.GetSysVars()))
	for k, v := range variable.GetSysVars() {
		if !v.HasGlobalScope() {
			continue
		}
		vVal := variable.GlobalSystemVariableInitialValue(v.Name, v.Value)

		// sanitize k and vVal
		value := fmt.Sprintf(`("%s", "%s")`, sqlescape.EscapeString(k), sqlescape.EscapeString(vVal))
		values = append(values, value)
	}
	sql := fmt.Sprintf("INSERT HIGH_PRIORITY INTO %s.%s VALUES %s;", mysql.SystemDB, mysql.GlobalVariablesTable,
		strings.Join(values, ", "))
	mustExecute(s, sql)

	mustExecute(s, `INSERT HIGH_PRIORITY INTO %n.%n VALUES(%?, %?, "Bootstrap flag. Do not delete.") ON DUPLICATE KEY UPDATE VARIABLE_VALUE=%?`,
		mysql.SystemDB, mysql.TiDBTable, bootstrappedVar, varTrue, varTrue,
	)

	mustExecute(s, `INSERT HIGH_PRIORITY INTO %n.%n VALUES(%?, %?, "Bootstrap version. Do not delete.")`,
		mysql.SystemDB, mysql.TiDBTable, tidbServerVersionVar, currentBootstrapVersion,
	)
	writeSystemTZ(s)

	writeNewCollationParameter(s, config.GetGlobalConfig().NewCollationsEnabledOnFirstBootstrap)

	writeStmtSummaryVars(s)

	writeDDLTableVersion(s)

	ctx := kv.WithInternalSourceType(context.Background(), kv.InternalTxnBootstrap)
	_, err := s.ExecuteInternal(ctx, "COMMIT")
	if err != nil {
		sleepTime := 1 * time.Second
		logutil.BgLogger().Info("doDMLWorks failed", zap.Error(err), zap.Duration("sleeping time", sleepTime))
		time.Sleep(sleepTime)
		// Check if TiDB is already bootstrapped.
		b, err1 := checkBootstrapped(s)
		if err1 != nil {
			logutil.BgLogger().Fatal("doDMLWorks failed", zap.Error(err1))
		}
		if b {
			return
		}
		logutil.BgLogger().Fatal("doDMLWorks failed", zap.Error(err))
	}
}

func mustExecute(s sessiontypes.Session, sql string, args ...any) {
	ctx, cancel := context.WithTimeout(context.Background(), time.Duration(internalSQLTimeout)*time.Second)
	ctx = kv.WithInternalSourceType(ctx, kv.InternalTxnBootstrap)
	_, err := s.ExecuteInternal(ctx, sql, args...)
	defer cancel()
	if err != nil {
		logutil.BgLogger().Fatal("mustExecute error", zap.Error(err), zap.Stack("stack"))
	}
}

// oldPasswordUpgrade upgrade password to MySQL compatible format
func oldPasswordUpgrade(pass string) (string, error) {
	hash1, err := hex.DecodeString(pass)
	if err != nil {
		return "", errors.Trace(err)
	}

	hash2 := auth.Sha1Hash(hash1)
	newpass := fmt.Sprintf("*%X", hash2)
	return newpass, nil
}

// rebuildAllPartitionValueMapAndSorted rebuilds all value map and sorted info for list column partitions with InfoSchema.
func rebuildAllPartitionValueMapAndSorted(s *session) {
	type partitionExpr interface {
		PartitionExpr() *tables.PartitionExpr
	}

	p := parser.New()
	is := s.GetInfoSchema().(infoschema.InfoSchema)
	dbs := is.ListTablesWithSpecialAttribute(infoschema.PartitionAttribute)
	for _, db := range dbs {
		for _, t := range db.TableInfos {
			pi := t.GetPartitionInfo()
			if pi == nil || pi.Type != model.PartitionTypeList {
				continue
			}
			tbl, ok := is.TableByID(s.currentCtx, t.ID)
			intest.Assert(ok, "table not found in infoschema")
			pe := tbl.(partitionExpr).PartitionExpr()
			for _, cp := range pe.ColPrunes {
				if err := cp.RebuildPartitionValueMapAndSorted(p, pi.Definitions); err != nil {
					logutil.BgLogger().Warn("build list column partition value map and sorted failed")
					break
				}
			}
		}
	}
}<|MERGE_RESOLUTION|>--- conflicted
+++ resolved
@@ -1121,13 +1121,12 @@
 	// version211 add column `summary` to `mysql.tidb_background_subtask_history`.
 	version211 = 211
 
-<<<<<<< HEAD
-	// version 212
+	// version212 add column `switch_group_name` to `mysql.tidb_runaway_watch` and `mysql.tidb_runaway_watch_done`.
+	version212 = 212
+
+	// version 213
 	//   create `mysql.tidb_pitr_id_map` table
-=======
-	// version212 add column `switch_group_name` to `mysql.tidb_runaway_watch` and `mysql.tidb_runaway_watch_done`.
->>>>>>> 41c99261
-	version212 = 212
+	version213 = 213
 )
 
 // currentBootstrapVersion is defined as a variable, so we can modify its value for testing.
@@ -3103,12 +3102,16 @@
 	if ver >= version212 {
 		return
 	}
-<<<<<<< HEAD
-	mustExecute(s, CreatePITRIDMap)
-=======
 	doReentrantDDL(s, "ALTER TABLE mysql.tidb_runaway_watch ADD COLUMN `switch_group_name` VARCHAR(32) DEFAULT '' AFTER `action`;", infoschema.ErrColumnExists)
 	doReentrantDDL(s, "ALTER TABLE mysql.tidb_runaway_watch_done ADD COLUMN `switch_group_name` VARCHAR(32) DEFAULT '' AFTER `action`;", infoschema.ErrColumnExists)
->>>>>>> 41c99261
+}
+
+func upgradeToVer213(s sessiontypes.Session, ver int64) {
+	if ver >= version213 {
+		return
+	}
+
+	mustExecute(s, CreatePITRIDMap)
 }
 
 // initGlobalVariableIfNotExists initialize a global variable with specific val if it does not exist.
